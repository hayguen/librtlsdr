--- conflicted
+++ resolved
@@ -42,11 +42,7 @@
 
 # Set the version information here
 set(VERSION_INFO_MAJOR_VERSION 0) # increment major on api compatibility changes
-<<<<<<< HEAD
 set(VERSION_INFO_MINOR_VERSION 7) # increment minor on feature-level changes
-=======
-set(VERSION_INFO_MINOR_VERSION 6) # increment minor on feature-level changes
->>>>>>> 9573e68d
 set(VERSION_INFO_PATCH_VERSION git) # increment patch for bug fixes and docs
 include(Version) # setup version info
 
