/*
 * rtl-sdr, turns your Realtek RTL2832 based DVB dongle into a SDR receiver
 * Copyright (C) 2012-2013 by Steve Markgraf <steve@steve-m.de>
 * Copyright (C) 2012 by Dimitri Stolnikov <horiz0n@gmx.net>
 *
 * This program is free software: you can redistribute it and/or modify
 * it under the terms of the GNU General Public License as published by
 * the Free Software Foundation, either version 2 of the License, or
 * (at your option) any later version.
 *
 * This program is distributed in the hope that it will be useful,
 * but WITHOUT ANY WARRANTY; without even the implied warranty of
 * MERCHANTABILITY or FITNESS FOR A PARTICULAR PURPOSE.  See the
 * GNU General Public License for more details.
 *
 * You should have received a copy of the GNU General Public License
 * along with this program.  If not, see <http://www.gnu.org/licenses/>.
 */

#ifndef __RTL_SDR_H
#define __RTL_SDR_H

#ifdef __cplusplus
extern "C" {
#endif

#ifndef WIN32
#define _ENABLE_RPC
#endif


#include <stdint.h>
#include <stddef.h>
#include <rtl-sdr_export.h>

typedef struct rtlsdr_dev rtlsdr_dev_t;

RTLSDR_API uint32_t rtlsdr_get_device_count(void);

RTLSDR_API const char* rtlsdr_get_device_name(uint32_t index);

/*!
 * Get USB device strings.
 *
 * NOTE: The string arguments must provide space for up to 256 bytes.
 *
 * \param index the device index
 * \param manufact manufacturer name, may be NULL
 * \param product product name, may be NULL
 * \param serial serial number, may be NULL
 * \return 0 on success
 */
RTLSDR_API int rtlsdr_get_device_usb_strings(uint32_t index,
					     char *manufact,
					     char *product,
					     char *serial);

/*!
 * Get device index by USB serial string descriptor.
 *
 * \param serial serial string of the device
 * \return device index of first device where the name matched
 * \return -1 if name is NULL
 * \return -2 if no devices were found at all
 * \return -3 if devices were found, but none with matching name
 */
RTLSDR_API int rtlsdr_get_index_by_serial(const char *serial);

RTLSDR_API int rtlsdr_open(rtlsdr_dev_t **dev, uint32_t index);

RTLSDR_API int rtlsdr_close(rtlsdr_dev_t *dev);

/* configuration functions */

/*!
 * Set crystal oscillator frequencies used for the RTL2832 and the tuner IC.
 *
 * Usually both ICs use the same clock. Changing the clock may make sense if
 * you are applying an external clock to the tuner or to compensate the
 * frequency (and samplerate) error caused by the original (cheap) crystal.
 *
 * NOTE: Call this function only if you fully understand the implications.
 *
 * \param dev the device handle given by rtlsdr_open()
 * \param rtl_freq frequency value used to clock the RTL2832 in Hz
 * \param tuner_freq frequency value used to clock the tuner IC in Hz
 * \return 0 on success
 */
RTLSDR_API int rtlsdr_set_xtal_freq(rtlsdr_dev_t *dev, uint32_t rtl_freq,
				    uint32_t tuner_freq);

/*!
 * Get crystal oscillator frequencies used for the RTL2832 and the tuner IC.
 *
 * Usually both ICs use the same clock.
 *
 * \param dev the device handle given by rtlsdr_open()
 * \param rtl_freq frequency value used to clock the RTL2832 in Hz
 * \param tuner_freq frequency value used to clock the tuner IC in Hz
 * \return 0 on success
 */
RTLSDR_API int rtlsdr_get_xtal_freq(rtlsdr_dev_t *dev, uint32_t *rtl_freq,
				    uint32_t *tuner_freq);

/*!
 * Get USB device strings.
 *
 * NOTE: The string arguments must provide space for up to 256 bytes.
 *
 * \param dev the device handle given by rtlsdr_open()
 * \param manufact manufacturer name, may be NULL
 * \param product product name, may be NULL
 * \param serial serial number, may be NULL
 * \return 0 on success
 */
RTLSDR_API int rtlsdr_get_usb_strings(rtlsdr_dev_t *dev, char *manufact,
				      char *product, char *serial);

/*!
 * Write the device EEPROM
 *
 * \param dev the device handle given by rtlsdr_open()
 * \param data buffer of data to be written
 * \param offset address where the data should be written
 * \param len length of the data
 * \return 0 on success
 * \return -1 if device handle is invalid
 * \return -2 if EEPROM size is exceeded
 * \return -3 if no EEPROM was found
 */

RTLSDR_API int rtlsdr_write_eeprom(rtlsdr_dev_t *dev, uint8_t *data,
				  uint8_t offset, uint16_t len);

/*!
 * Read the device EEPROM
 *
 * \param dev the device handle given by rtlsdr_open()
 * \param data buffer where the data should be written
 * \param offset address where the data should be read from
 * \param len length of the data
 * \return 0 on success
 * \return -1 if device handle is invalid
 * \return -2 if EEPROM size is exceeded
 * \return -3 if no EEPROM was found
 */

RTLSDR_API int rtlsdr_read_eeprom(rtlsdr_dev_t *dev, uint8_t *data,
				  uint8_t offset, uint16_t len);

/*!
 * Set the frequency the device is tuned to.
 *
 * \param dev the device handle given by rtlsdr_open()
 * \param frequency in Hz
 * \return 0 on error, frequency in Hz otherwise
 */
RTLSDR_API int rtlsdr_set_center_freq(rtlsdr_dev_t *dev, uint32_t freq);

/*!
 * Get actual frequency the device is tuned to.
 *
 * \param dev the device handle given by rtlsdr_open()
 * \return 0 on error, frequency in Hz otherwise
 */
RTLSDR_API uint32_t rtlsdr_get_center_freq(rtlsdr_dev_t *dev);

/*!
 * Set the frequency correction value for the device.
 *
 * \param dev the device handle given by rtlsdr_open()
 * \param ppm correction value in parts per million (ppm)
 * \return 0 on success
 */
RTLSDR_API int rtlsdr_set_freq_correction(rtlsdr_dev_t *dev, int ppm);

/*!
 * Get actual frequency correction value of the device.
 *
 * \param dev the device handle given by rtlsdr_open()
 * \return correction value in parts per million (ppm)
 */
RTLSDR_API int rtlsdr_get_freq_correction(rtlsdr_dev_t *dev);

enum rtlsdr_tuner {
	RTLSDR_TUNER_UNKNOWN = 0,
	RTLSDR_TUNER_E4000,
	RTLSDR_TUNER_FC0012,
	RTLSDR_TUNER_FC0013,
	RTLSDR_TUNER_FC2580,
	RTLSDR_TUNER_R820T,
	RTLSDR_TUNER_R828D
};

/*!
 * Get the tuner type.
 *
 * \param dev the device handle given by rtlsdr_open()
 * \return RTLSDR_TUNER_UNKNOWN on error, tuner type otherwise
 */
RTLSDR_API enum rtlsdr_tuner rtlsdr_get_tuner_type(rtlsdr_dev_t *dev);

/*!
 * Get a list of gains supported by the tuner.
 *
 * NOTE: The gains argument must be preallocated by the caller. If NULL is
 * being given instead, the number of available gain values will be returned.
 *
 * \param dev the device handle given by rtlsdr_open()
 * \param gains array of gain values. In tenths of a dB, 115 means 11.5 dB.
 * \return <= 0 on error, number of available (returned) gain values otherwise
 */
RTLSDR_API int rtlsdr_get_tuner_gains(rtlsdr_dev_t *dev, int *gains);

/*!
 * Set the gain for the device.
 * Manual gain mode must be enabled for this to work.
 *
 * Valid gain values (in tenths of a dB) for the E4000 tuner:
 * -10, 15, 40, 65, 90, 115, 140, 165, 190,
 * 215, 240, 290, 340, 420, 430, 450, 470, 490
 *
 * Valid gain values may be queried with \ref rtlsdr_get_tuner_gains function.
 *
 * \param dev the device handle given by rtlsdr_open()
 * \param gain in tenths of a dB, 115 means 11.5 dB.
 * \return 0 on success
 */
RTLSDR_API int rtlsdr_set_tuner_gain(rtlsdr_dev_t *dev, int gain);

/*!
 * Set the bandwidth for the device.
 *
 * \param dev the device handle given by rtlsdr_open()
 * \param bw bandwidth in Hz. Zero means automatic BW selection.
 * \param applied_bw is applied bandwidth in Hz, or 0 if unknown
 * \param apply_bw: 1 to really apply configure the tuner chip; 0 for just returning applied_bw
 * \return 0 on success
 */
RTLSDR_API int rtlsdr_set_and_get_tuner_bandwidth(rtlsdr_dev_t *dev, uint32_t bw, uint32_t *applied_bw, int apply_bw );

RTLSDR_API int rtlsdr_set_tuner_bandwidth(rtlsdr_dev_t *dev, uint32_t bw );


/*!
 * Get actual gain the device is configured to.
 *
 * \param dev the device handle given by rtlsdr_open()
 * \return 0 on error, gain in tenths of a dB, 115 means 11.5 dB.
 */
RTLSDR_API int rtlsdr_get_tuner_gain(rtlsdr_dev_t *dev);

/*!
 * Set LNA / Mixer / VGA Device Gain for R820T device is configured to.
 *
 * \param dev the device handle given by rtlsdr_open()
 * \param lna_gain in tenths of a dB, -30 means -3.0 dB.
 * \param mixer_gain in tenths of a dB, -30 means -3.0 dB.
 * \param vga_gain in tenths of a dB, -30 means -3.0 dB.
 * \return 0 on success
 */
RTLSDR_API int rtlsdr_set_tuner_gain_ext(rtlsdr_dev_t *dev, int lna_gain, int mixer_gain, int vga_gain);

/*!
 * Set the intermediate frequency gain for the device.
 *
 * \param dev the device handle given by rtlsdr_open()
 * \param stage intermediate frequency gain stage number (1 to 6 for E4000)
 * \param gain in tenths of a dB, -30 means -3.0 dB.
 * \return 0 on success
 */
RTLSDR_API int rtlsdr_set_tuner_if_gain(rtlsdr_dev_t *dev, int stage, int gain);

/*!
 * Set the gain mode (automatic/manual) for the device.
 * Manual gain mode must be enabled for the gain setter function to work.
 *
 * \param dev the device handle given by rtlsdr_open()
 * \param manual gain mode, 1 means manual gain mode shall be enabled.
 * \return 0 on success
 */
RTLSDR_API int rtlsdr_set_tuner_gain_mode(rtlsdr_dev_t *dev, int manual);

/*!
 * Set the sample rate for the device, also selects the baseband filters
 * according to the requested sample rate for tuners where this is possible.
 *
 * \param dev the device handle given by rtlsdr_open()
 * \param samp_rate the sample rate to be set, possible values are:
 * 		    225001 - 300000 Hz
 * 		    900001 - 3200000 Hz
 * 		    sample loss is to be expected for rates > 2400000
 * \return 0 on success, -EINVAL on invalid rate
 */
RTLSDR_API int rtlsdr_set_sample_rate(rtlsdr_dev_t *dev, uint32_t rate);

/*!
 * Get actual sample rate the device is configured to.
 *
 * \param dev the device handle given by rtlsdr_open()
 * \return 0 on error, sample rate in Hz otherwise
 */
RTLSDR_API uint32_t rtlsdr_get_sample_rate(rtlsdr_dev_t *dev);

/*!
 * Enable test mode that returns an 8 bit counter instead of the samples.
 * The counter is generated inside the RTL2832.
 *
 * \param dev the device handle given by rtlsdr_open()
 * \param test mode, 1 means enabled, 0 disabled
 * \return 0 on success
 */
RTLSDR_API int rtlsdr_set_testmode(rtlsdr_dev_t *dev, int on);

/*!
 * Enable or disable the internal digital AGC of the RTL2832.
 *
 * \param dev the device handle given by rtlsdr_open()
 * \param digital AGC mode, 1 means enabled, 0 disabled
 * \return 0 on success
 */
RTLSDR_API int rtlsdr_set_agc_mode(rtlsdr_dev_t *dev, int on);

/*!
 * Enable or disable the direct sampling mode. When enabled, the IF mode
 * of the RTL2832 is activated, and rtlsdr_set_center_freq() will control
 * the IF-frequency of the DDC, which can be used to tune from 0 to 28.8 MHz
 * (xtal frequency of the RTL2832).
 *
 * \param dev the device handle given by rtlsdr_open()
 * \param on 0 means disabled, 1 I-ADC input enabled, 2 Q-ADC input enabled
 * \return 0 on success
 */
RTLSDR_API int rtlsdr_set_direct_sampling(rtlsdr_dev_t *dev, int on);

/*!
 * Get state of the direct sampling mode
 *
 * \param dev the device handle given by rtlsdr_open()
 * \return -1 on error, 0 means disabled, 1 I-ADC input enabled
 *	    2 Q-ADC input enabled
 */
RTLSDR_API int rtlsdr_get_direct_sampling(rtlsdr_dev_t *dev);

enum rtlsdr_ds_mode {
	RTLSDR_DS_IQ = 0,	/* I/Q quadrature sampling of tuner output */
	RTLSDR_DS_I,		/* 1: direct sampling on I branch: usually not connected */
	RTLSDR_DS_Q,		/* 2: direct sampling on Q branch: HF on rtl-sdr v3 dongle */
	RTLSDR_DS_I_BELOW,	/* 3: direct sampling on I branch when frequency below 'DS threshold frequency' */
	RTLSDR_DS_Q_BELOW	/* 4: direct sampling on Q branch when frequency below 'DS threshold frequency' */
};

/*!
 * Set direct sampling mode with threshold
 *
 * \param dev the device handle given by rtlsdr_open()
 * \param mode static modes 0 .. 2 as in rtlsdr_set_direct_sampling(). other modes do automatic switching
 * \param freq_threshold direct sampling is used below this frequency, else quadrature mode through tuner
 *   set 0 for using default setting per tuner - not fully implemented yet!
 * \return negative on error, 0 on success
 */
RTLSDR_API int rtlsdr_set_ds_mode(rtlsdr_dev_t *dev, enum rtlsdr_ds_mode mode, uint32_t freq_threshold);

/*!
 * Enable or disable offset tuning for zero-IF tuners, which allows to avoid
 * problems caused by the DC offset of the ADCs and 1/f noise.
 *
 * \param dev the device handle given by rtlsdr_open()
 * \param on 0 means disabled, 1 enabled
 * \return 0 on success
 */
RTLSDR_API int rtlsdr_set_offset_tuning(rtlsdr_dev_t *dev, int on);

/*!
 * Get state of the offset tuning mode
 *
 * \param dev the device handle given by rtlsdr_open()
 * \return -1 on error, 0 means disabled, 1 enabled
 */
RTLSDR_API int rtlsdr_get_offset_tuning(rtlsdr_dev_t *dev);

/* streaming functions */

RTLSDR_API int rtlsdr_reset_buffer(rtlsdr_dev_t *dev);

RTLSDR_API int rtlsdr_read_sync(rtlsdr_dev_t *dev, void *buf, int len, int *n_read);

typedef void(*rtlsdr_read_async_cb_t)(unsigned char *buf, uint32_t len, void *ctx);

/*!
 * Read samples from the device asynchronously. This function will block until
 * it is being canceled using rtlsdr_cancel_async()
 *
 * NOTE: This function is deprecated and is subject for removal.
 *
 * \param dev the device handle given by rtlsdr_open()
 * \param cb callback function to return received samples
 * \param ctx user specific context to pass via the callback function
 * \return 0 on success
 */
RTLSDR_API int rtlsdr_wait_async(rtlsdr_dev_t *dev, rtlsdr_read_async_cb_t cb, void *ctx);

/*!
 * Read samples from the device asynchronously. This function will block until
 * it is being canceled using rtlsdr_cancel_async()
 *
 * \param dev the device handle given by rtlsdr_open()
 * \param cb callback function to return received samples
 * \param ctx user specific context to pass via the callback function
 * \param buf_num optional buffer count, buf_num * buf_len = overall buffer size
 *		  set to 0 for default buffer count (15)
 * \param buf_len optional buffer length, must be multiple of 512,
 *		  should be a multiple of 16384 (URB size), set to 0
 *		  for default buffer length (16 * 32 * 512)
 * \return 0 on success
 */
RTLSDR_API int rtlsdr_read_async(rtlsdr_dev_t *dev,
				 rtlsdr_read_async_cb_t cb,
				 void *ctx,
				 uint32_t buf_num,
				 uint32_t buf_len);

/*!
 * Cancel all pending asynchronous operations on the device.
 *
 * \param dev the device handle given by rtlsdr_open()
 * \return 0 on success
 */
RTLSDR_API int rtlsdr_cancel_async(rtlsdr_dev_t *dev);

/*!
<<<<<<< HEAD
 * Read from the remote control (RC) infrared (IR) sensor
 *
 * \param dev the device handle given by rtlsdr_open()
 * \param buf buffer to write IR signal (MSB=pulse/space, 7LSB=duration*20usec), recommended 128-bytes
 * \param buf_len size of buf
 * \return 0 if no signal, >0 number of bytes written into buf, <0 for error
 */
RTLSDR_API int rtlsdr_ir_query(rtlsdr_dev_t *dev, uint8_t *buf, size_t buf_len);


/*!
 * Enable or disable the bias tee on GPIO PIN 0. (Works for rtl-sdr.com v3 dongles)
 * See: http://www.rtl-sdr.com/rtl-sdr-blog-v-3-dongles-user-guide/
 *
 * \param dev the device handle given by rtlsdr_open()
 * \param on  1 for Bias T on. 0 for Bias T off.
 * \return -1 if device is not initialized. 1 otherwise.
=======
 * Enable or disable the bias tee on GPIO PIN 0.
 *
 * \param dev the device handle given by rtlsdr_open()
 * \param on  1 for Bias T on. 0 for Bias T off.
 * \return -1 if device is not initialized. 0 otherwise.
>>>>>>> 9573e68d
 */
RTLSDR_API int rtlsdr_set_bias_tee(rtlsdr_dev_t *dev, int on);

#ifdef __cplusplus
}
#endif

#endif /* __RTL_SDR_H */<|MERGE_RESOLUTION|>--- conflicted
+++ resolved
@@ -429,7 +429,6 @@
 RTLSDR_API int rtlsdr_cancel_async(rtlsdr_dev_t *dev);
 
 /*!
-<<<<<<< HEAD
  * Read from the remote control (RC) infrared (IR) sensor
  *
  * \param dev the device handle given by rtlsdr_open()
@@ -446,14 +445,7 @@
  *
  * \param dev the device handle given by rtlsdr_open()
  * \param on  1 for Bias T on. 0 for Bias T off.
- * \return -1 if device is not initialized. 1 otherwise.
-=======
- * Enable or disable the bias tee on GPIO PIN 0.
- *
- * \param dev the device handle given by rtlsdr_open()
- * \param on  1 for Bias T on. 0 for Bias T off.
  * \return -1 if device is not initialized. 0 otherwise.
->>>>>>> 9573e68d
  */
 RTLSDR_API int rtlsdr_set_bias_tee(rtlsdr_dev_t *dev, int on);
 
