/*
 * rtl-sdr, turns your Realtek RTL2832 based DVB dongle into a SDR receiver
 * Copyright (C) 2012 by Steve Markgraf <steve@steve-m.de>
 * Copyright (C) 2012 by Hoernchen <la@tfc-server.de>
 * Copyright (C) 2012 by Kyle Keen <keenerd@gmail.com>
 * Copyright (C) 2013 by Elias Oenal <EliasOenal@gmail.com>
 * Copyright (C) 2015 by Hayati Ayguen <h_ayguen@web.de>
 *
 * This program is free software: you can redistribute it and/or modify
 * it under the terms of the GNU General Public License as published by
 * the Free Software Foundation, either version 2 of the License, or
 * (at your option) any later version.
 *
 * This program is distributed in the hope that it will be useful,
 * but WITHOUT ANY WARRANTY; without even the implied warranty of
 * MERCHANTABILITY or FITNESS FOR A PARTICULAR PURPOSE.  See the
 * GNU General Public License for more details.
 *
 * You should have received a copy of the GNU General Public License
 * along with this program.  If not, see <http://www.gnu.org/licenses/>.
 */


/*
 * written because people could not do real time
 * FM demod on Atom hardware with GNU radio
 * based on rtl_sdr.c and rtl_tcp.c and rtl_fm.c
 *
 * lots of locks, but that is okay
 * (no many-to-many locks)
 *
 * todo:
 *	   sanity checks
 *	   scale squelch to other input parameters
 *	   test all the demodulations
 *	   pad output on hop
 *	   frequency ranges could be stored better
 *	   scaled AM demod amplification
 *	   auto-hop after time limit
 *	   peak detector to tune onto stronger signals
 *	   fifo for active hop frequency
 *	   clips
 *	   noise squelch
 *	   merge stereo patch
 *	   merge soft agc patch
 *	   merge udp patch
 *	   testmode to detect overruns
 *	   watchdog to reset bad dongle
 *	   fix oversampling
 */

#include "demod.h"

#include <stdio.h>
#include <stdlib.h>
#include <assert.h>

#ifdef _WIN32
#if defined(_MSC_VER) && (_MSC_VER < 1800)
#define round(x) (x > 0.0 ? floor(x + 0.5): ceil(x - 0.5))
#endif
#define _USE_MATH_DEFINES
#endif

#include <math.h>

#define DEFAULT_SAMPLE_RATE		24000


/* detect compiler flavour */
#if defined(_MSC_VER)
#  define RESTRICT __restrict
#pragma warning( disable : 4244 4305 4204 4456 )
#elif defined(__GNUC__)
#  define RESTRICT __restrict
#else
#  define RESTRICT
#endif

#if defined(__GNUC__) || defined(__clang__)
#pragma push_macro("FORCE_INLINE")
#define FORCE_INLINE static inline __attribute__((always_inline))
#else
#error "Macro name collisions may happen with unsupported compiler."
#ifdef FORCE_INLINE
#undef FORCE_INLINE
#endif
#define FORCE_INLINE static inline
#endif


typedef int16_t lut_type;  /* 16 bit reduces CPU cache consumption */
static lut_type *atan_lut_tab = NULL;
static int atan_lut_size = 131072; /* => 256 KB for int16_t , 512 KB for int32_t */
static int atan_lut_coef = 8;


/* {length, coef, coef, coef}  and scaled by 2^15
   for now, only length 9, optimal way to get +85% bandwidth */
static const int cic_9_tables[][10] = {
	{0,},
	{9, -156,  -97, 2798, -15489, 61019, -15489, 2798,  -97, -156},
	{9, -128, -568, 5593, -24125, 74126, -24125, 5593, -568, -128},
	{9, -129, -639, 6187, -26281, 77511, -26281, 6187, -639, -129},
	{9, -122, -612, 6082, -26353, 77818, -26353, 6082, -612, -122},
	{9, -120, -602, 6015, -26269, 77757, -26269, 6015, -602, -120},
	{9, -120, -582, 5951, -26128, 77542, -26128, 5951, -582, -120},
	{9, -119, -580, 5931, -26094, 77505, -26094, 5931, -580, -119},
	{9, -119, -578, 5921, -26077, 77484, -26077, 5921, -578, -119},
	{9, -119, -577, 5917, -26067, 77473, -26067, 5917, -577, -119},
	{9, -199, -362, 5303, -25505, 77489, -25505, 5303, -362, -199},
};


/* uint8_t negation = 255 - x */
#define NEG_U8( x )     ( 255 - x )
/* MUL_PLUS_J:    (a + j*b ) * j =  -b + j *  a */
/* MUL_MINUS_ONE: (a + j*b ) * -1 = -a + j * -b */
/* MUL_MINUS_J:   (a + j*b ) * -j =  b + j * -a */
#define MUL_PLUS_J_U8( X, J )	\
    tmp = X[J]; \
    X[J] = NEG_U8( X[J+1] ); \
    X[J+1] = tmp

#define MUL_MINUS_ONE_U8( X, J ) \
    X[J] = NEG_U8( X[J] ); \
    X[J+1] = NEG_U8( X[J+1] )

#define MUL_MINUS_J_U8( X, J ) \
    tmp = X[J]; \
    X[J] = X[J+1]; \
    X[J+1] = NEG_U8( tmp )


#define MUL_PLUS_J_INT( X, J )	\
    tmp = X[J]; \
    X[J] = - X[J+1]; \
    X[J+1] = tmp

#define MUL_MINUS_ONE_INT( X, J ) \
    X[J] = - X[J]; \
    X[J+1] = - X[J+1]

#define MUL_MINUS_J_INT( X, J ) \
    tmp = X[J]; \
    X[J] = X[J+1]; \
    X[J+1] = -tmp


void rotate16_90(int16_t *buf, uint32_t len)
{
	/* 90 degree rotation is 1, +j, -1, -j */
	uint32_t i;
	int16_t tmp;
	for (i=0; i<len; i+=8) {
		MUL_PLUS_J_INT( buf, i+2 );
		MUL_MINUS_ONE_INT( buf, i+4 );
		MUL_MINUS_J_INT( buf, i+6 );
	}
}

void rotate16_neg90(int16_t *buf, uint32_t len)
{
	/* -90 degree rotation is 1, -j, -1, +j */
	uint32_t i;
	int16_t tmp;
	for (i=0; i<len; i+=8) {
		MUL_MINUS_J_INT( buf, i+2 );
		MUL_MINUS_ONE_INT( buf, i+4 );
		MUL_PLUS_J_INT( buf, i+6 );
	}
}


void rotate_90(unsigned char *buf, uint32_t len)
{
	/* 90 degree rotation is 1, +j, -1, -j */
	uint32_t i;
	unsigned char tmp;
	for (i=0; i<len; i+=8) {
		MUL_PLUS_J_U8( buf, i+2 );
		MUL_MINUS_ONE_U8( buf, i+4 );
		MUL_MINUS_J_U8( buf, i+6 );
	}
}

void rotate_neg90(unsigned char *buf, uint32_t len)
{
	/* -90 degree rotation is 1, -j, -1, +j */
	uint32_t i;
	unsigned char tmp;
	for (i=0; i<len; i+=8) {
		MUL_MINUS_J_U8( buf, 2 );
		MUL_MINUS_ONE_U8( buf, 4 );
		MUL_PLUS_J_U8( buf, 6 );
	}
}

#define MIXER_PREC          14  /* mixer values have precision */
#define MIXER_ADD_PREC      2   /* add precision from input[] to output[] */
#define MIXER_INV_SQRT_SZ   32  /* size of mixer->inv_sqrt[] */
#define MIXER_TAB_SZ        16  /* size of mixer->mix[] */

FORCE_INLINE void mixer_fp_unit_normalize(const struct mixer_state * RESTRICT mixer, int16_t * RESTRICT c)
{
	int32_t inv_sqrt, pwr = ( (int32_t)c[0] * c[0] + (int32_t)c[1] * c[1] ) >> MIXER_PREC;
	int index = pwr - (1 << MIXER_PREC) + (MIXER_INV_SQRT_SZ / 2);
	assert( index >= 0 && index < MIXER_INV_SQRT_SZ );
	inv_sqrt = mixer->inv_sqrt[index];
	c[0] = (c[0] * inv_sqrt) >> MIXER_PREC;
	c[1] = (c[1] * inv_sqrt) >> MIXER_PREC;
}

FORCE_INLINE void mixer_fp_complex_mul(const int16_t * RESTRICT a, const int16_t * RESTRICT b, int16_t * RESTRICT c)
{
	c[0] = ( (int32_t)a[0] * b[0] - (int32_t)a[1] * b[1] ) >> MIXER_PREC;
	c[1] = ( (int32_t)a[0] * b[1] + (int32_t)a[1] * b[0] ) >> MIXER_PREC;
}

FORCE_INLINE void mixer_fp_complex_mul_pprec(const int16_t * RESTRICT a, const int16_t * RESTRICT b, int16_t * RESTRICT c)
{
	c[0] = ( (int32_t)a[0] * b[0] - (int32_t)a[1] * b[1] ) >> (MIXER_PREC - MIXER_ADD_PREC);
	c[1] = ( (int32_t)a[0] * b[1] + (int32_t)a[1] * b[0] ) >> (MIXER_PREC - MIXER_ADD_PREC);
}

typedef int16_t cplx16[2];

void mixer_init(struct mixer_state *mixer, double rel_freq, double samplerate)
{
	cplx16 * const mix = mixer->mix;
	const double flt_one = (double)(1 << MIXER_PREC);
	const double dphi = -2.0 * M_PI * rel_freq / samplerate;

	for (int k = 0; k < MIXER_INV_SQRT_SZ; ++k) {
		double v = ((1 << MIXER_PREC) + k - (MIXER_INV_SQRT_SZ / 2)) / flt_one;
		double inv_sqrt = flt_one / sqrt(v);
		mixer->inv_sqrt[k] = (int16_t)round(inv_sqrt);
	}

	mix[0][0] = (int16_t)( flt_one * cos(dphi) );
	mix[0][1] = (int16_t)( flt_one * sin(dphi) );
	mixer_fp_unit_normalize(mixer, mix[0]);
	mixer->skip = (mix[0][0] == (1 << MIXER_PREC) && mix[0][1] == 0) ? 1 : 0;

	for (int k = 1; k < MIXER_TAB_SZ; ++k) {
		mixer_fp_complex_mul(mix[k-1], mix[0], mix[k]);
		mixer_fp_unit_normalize(mixer, mix[k]);
	}

	mixer->rot[0] = 1 << MIXER_PREC;
	mixer->rot[1] = 0;

	mixer->index = -1;
}

void mixer_apply(struct mixer_state *mixer, int len, const int16_t *inp_, int16_t *out_)
{
	const cplx16 * const RESTRICT mix = mixer->mix;
	const int16_t * RESTRICT inp = inp_;
	int16_t * RESTRICT out = out_;
	int16_t rot[2], tmp[2];
	int index;

	if (mixer->skip)
	{
		if (out == inp)
			return;
		for (int i = 0; i < len; ++i)
			out[i] = inp[i];
		return;
	}

	index = mixer->index;
	rot[0] = mixer->rot[0];
	rot[1] = mixer->rot[1];
	for (int off = 0; off < len; off += 2 * MIXER_TAB_SZ) {
		const int left = (len - off >= 2 * MIXER_TAB_SZ) ? (2 * MIXER_TAB_SZ) : (len - off);
		if (index >= 0) {
			/* advance rot: rot = rot * mix[index] */
			tmp[0] = rot[0];
			tmp[1] = rot[1];
			mixer_fp_complex_mul(tmp, mix[index], rot);
			/* and normalize: rot = rot / |rot| */
			mixer_fp_unit_normalize(mixer, rot);
		}

		/* tmp allows out == inp */
		tmp[0] = inp[off];
		tmp[1] = inp[off+1];
		mixer_fp_complex_mul_pprec(tmp, rot, &out[off]);
		index = 0;
		for (int k = 2; k < left; k += 2) {
			mixer_fp_complex_mul_pprec(&inp[off + k], rot, tmp); /* tmp = inp[] * rot */
			mixer_fp_complex_mul(tmp, mix[index++], &out[off + k]); /* out[] = tmp * mix[index] */
		}
	}
	mixer->index = index;
	mixer->rot[0] = rot[0];
	mixer->rot[1] = rot[1];
}


/* simple square window FIR for quadrature signal
 * with decimation by d->downsample
 * input is d->lowpassed[] with size d->lp_len
 * output is put inplace to d->lowpassed[]; d->lp_len is updated
 * lowpass does not compensate the sum
 * produces additional ceil(log2(downsample)) bits
 * e.g. additional 5 bits for decimation from 3200 to 100 kHz
 * or   additional 4 bits for decimation from 2400 to 171 kHz
 */
void low_pass(struct demod_state *d)
/* simple square window FIR */
{
	int16_t *lowpassed = d->lowpassed;
	const int lp_len = d->lp_len;
	const int downsample = d->downsample;
	int i=0, i2=0;
	int lp_index = d->lp_index;
	int lp_sum_r = d->lp_sum_r;
	int lp_sum_j = d->lp_sum_j;

	while (i < lp_len) {
		lp_sum_r += lowpassed[i++];
		lp_sum_j += lowpassed[i++];
		lp_index++;
		if (lp_index < downsample) {
			continue;
		}
		lowpassed[i2++] = lp_sum_r; /* * d->output_scale; */
		lowpassed[i2++] = lp_sum_j; /* * d->output_scale; */
		lp_index = 0;
		lp_sum_r = 0;
		lp_sum_j = 0;
	}
	d->lp_len = i2;
	d->lp_index = lp_index;
	d->lp_sum_r = lp_sum_r;
	d->lp_sum_j = lp_sum_j;
}

int low_pass_simple(int16_t *signal2, int len, int step)
/* no wrap around, length must be multiple of step */
{
	int i, i2, sum;
	for(i=0; i < len; i+=step) {
		sum = 0;
		for(i2=0; i2<step; i2++) {
			sum += (int)signal2[i + i2];
		}
		/* signal2[i/step] = (int16_t)(sum / step); */
		signal2[i/step] = (int16_t)(sum);
	}
	signal2[i/step + 1] = signal2[i/step];
	return len / step;
}

void low_pass_real(struct demod_state *s)
/* simple square window FIR */
/* add support for upsampling? */
{
	int16_t * result = s->result;
	const int result_len = s->result_len;
	int i=0, i2=0;
	int lpr_index = s->lpr_index;
	int lpr_sum = s->lpr_sum;
	const int fast = s->rate_out;
	const int slow = s->rate_out2;
	while (i < result_len) {
		lpr_sum += result[i++];
		lpr_index += slow;
		if (lpr_index < fast) {
			continue;
		}
		result[i2++] = (int16_t)(lpr_sum / (fast/slow));
		lpr_index -= fast;
		lpr_sum = 0;
	}
	s->result_len = i2;
	s->lpr_index = lpr_index;
	s->lpr_sum = lpr_sum;
}

/* (looks like) a 6-tap decimation-by-2 filter
 * for interleaved quadrature I/Q data
 * processes every 2nd sample of data[],
 * thus needs to be called twice
 * produces 1 additional bit per call (stage)
 */
void fifth_order(int16_t *data, int length, int16_t *hist)
/* for half of interleaved data */
{
	int i;
	int16_t a, b, c, d, e, f;
	a = hist[1];
	b = hist[2];
	c = hist[3];
	d = hist[4];
	e = hist[5];
	f = data[0];
	/* downsampling improves resolution, so don't fully shift:
	 * considering multiplication with 5 and 10,
	 * one input is multiplied up to 32 (= 1+5+10+10+5+1)
	 * that would need up to additional 5 bits.
	 * => use one additional bit per decimation step
	 */
	data[0] = (a + (b+e)*5 + (c+d)*10 + f) >> 4;
	for (i=4; i<length; i+=4) {
		a = c;
		b = d;
		c = e;
		d = f;
		e = data[i-2];
		f = data[i];
		data[i/2] = (a + (b+e)*5 + (c+d)*10 + f) >> 4;
	}
	/* archive */
	hist[0] = a;
	hist[1] = b;
	hist[2] = c;
	hist[3] = d;
	hist[4] = e;
	hist[5] = f;
}

void fifth_order_cx(int16_t *d, int length, int16_t *hist)
{
	/* same as fifth_order() - but processes both interleaved I and Q in one call
	 *   1- idea is, that this improves cpu's memory cache utilization
	 *   2- get rid of rolling  a,b,c,d,e,f  for every 4 samples
	 * hist[] needs size 20 !
	 *
	 * h[0..9] = already in history
	 * convolution over 6 coefficients: c[0..5]
	 *     c0   c1  c2  c3  c4  c5   first convolution requires d[0] - d[1] for imag
	 *              c0  c1  c2  c3  c4  c5
	 *                      c0  c1  c2  c3  c4  c5   last convolution requires hist[10] - 11 for imag
         *                                               last convolution requires d[8] - 9 for imag
	 *     a    b   c   d   e   d0  d2  d4  d6  d8 |d10  d12
	 *                          d1  d3  d5  d7  d9 |d11  d13
	 *                           *       *       *       (*)
	 *     h0   h2  h4  h6  h8 h10 h12 h14 h16 h18
	 *     h1   h3  h5  h7  h9 h11 h13 h15 h17 h19
	 */

	int16_t *p;
	int i, len;

	assert( length >= 10 && (length % 4) == 0 );

	/* fillup history buffer with begin of data[] */
	for (i=0; i < 10; ++i)
		hist[10+i] = d[i];

	/* process samples in history buffer */
	p = hist;
	len = 20 - 10;
	for (i = 0; i < len; i += 4) {	/* i = 0, 4, 8 */
		/*          = (     a  + (    b  +     e )*5 + (    c +    d )*10 +     f   ) >> 4; */
		d[i/2  ] = ( p[i+0] + (p[i+2] + p[i+8])*5 + (p[i+4]+p[i+6])*10 + p[i+10] ) >> 4;
		d[i/2+1] = ( p[i+1] + (p[i+3] + p[i+9])*5 + (p[i+5]+p[i+7])*10 + p[i+11] ) >> 4;
	}

	/* process new samples from data[] */
	p = d;
	len = length - 10;
	for ( ; i < len; i += 4) {
		/*          = (     a  + (    b  +     e )*5 + (    c +    d )*10 +     f   ) >> 4; */
		d[i/2  ] = ( p[i+0] + (p[i+2] + p[i+8])*5 + (p[i+4]+p[i+6])*10 + p[i+10] ) >> 4;
		d[i/2+1] = ( p[i+1] + (p[i+3] + p[i+9])*5 + (p[i+5]+p[i+7])*10 + p[i+11] ) >> 4;
	}

	/* save last samples from data[] into hist[] */
	for (int k = 0; k < 10; ++k)
		hist[k] = d[i+k];
}


/* 9-tap FIR for interleaved quadrature I/Q data,
 * processes every 2nd sample of data[],
 * thus needs to be called twice.
 * FIR state (=history) is saved/read from hist[]
 * FIR coefficients are expexted in fir[1..9] - symmetric around fir[5]
 *   => only fir[1..5] are used
 * produces additional 3 bits
 */
void generic_fir(int16_t *data, int length, const int *fir, int16_t *hist)
/* Okay, not at all generic.  Assumes length 9, fix that eventually. */
{
	int d, temp, sum;
	for (d=0; d<length; d+=2) {
		temp = data[d];
		sum = 0;
		sum += (hist[0] + hist[8]) * fir[1];
		sum += (hist[1] + hist[7]) * fir[2];
		sum += (hist[2] + hist[6]) * fir[3];
		sum += (hist[3] + hist[5]) * fir[4];
		sum +=		hist[4]  * fir[5];
		/* convolution (multiplications & sum) requires additional bits.
		 * one input is multiplied up to 144156 (=sum(abs(cic_9_tables[])))
		 * that would need up to additional 18 bits (=ceil(log2(144156)))
		 * shift right by 15 => use up to 3 additional bits
		 */
		data[d] = sum >> 15;
		hist[0] = hist[1];
		hist[1] = hist[2];
		hist[2] = hist[3];
		hist[3] = hist[4];
		hist[4] = hist[5];
		hist[5] = hist[6];
		hist[6] = hist[7];
		hist[7] = hist[8];
		hist[8] = temp;
	}
}

/* define our own complex math ops
   because ARMv5 has no hardware float */

static void multiply(int ar, int aj, int br, int bj, int *cr, int *cj)
{
	*cr = ar*br - aj*bj;
	*cj = aj*br + ar*bj;
}

static int16_t polar_discriminant(int16_t ar, int16_t aj, int16_t br, int16_t bj)
{
	int cr, cj;
	float angle;
	multiply(ar, aj, br, -bj, &cr, &cj);
	angle = atan2f((float)cj, (float)cr);  /* float precision is sufficient */
	return (int16_t)(angle / 3.14159F * (1<<14));
}

static int16_t fast_atan2(int y, int x)
/* pre scaled for int16 */
{
	int yabs, angle;
	int pi4=(1<<12), pi34=3*(1<<12);  /* note pi = 1<<14 */
	if (x==0 && y==0) {
		return 0;
	}
	yabs = y;
	if (yabs < 0) {
		yabs = -yabs;
	}
	if (x >= 0) {
		angle = pi4  - pi4 * (x-yabs) / (x+yabs);
	} else {
		angle = pi34 - pi4 * (x+yabs) / (yabs-x);
	}
	if (y < 0) {
		return -angle;
	}
	return (int16_t)angle;
}

static int16_t polar_disc_fast(int16_t ar, int16_t aj, int16_t br, int16_t bj)
{
	int cr, cj;
	multiply(ar, aj, br, -bj, &cr, &cj);
	return fast_atan2(cj, cr);
}

int atan_lut_init(void)
{
	if (atan_lut_tab)  /* already initialized? */
		return 1;
	atan_lut_tab = malloc(atan_lut_size * sizeof(lut_type));

	for (int i = 0; i < atan_lut_size; i++) {
		atan_lut_tab[i] = (lut_type) (atan((double) i / (1<<atan_lut_coef)) / 3.14159 * (1<<14));
	}

	return 0;
}

static int16_t polar_disc_lut(int16_t ar, int16_t aj, int16_t br, int16_t bj)
{
	int cr, cj, x, x_abs;

	multiply(ar, aj, br, -bj, &cr, &cj);

	/* special cases */
	if (cr == 0 || cj == 0) {
		if (cr == 0 && cj == 0)
			{return 0;}
		if (cr == 0 && cj > 0)
			{return 1 << 13;}
		if (cr == 0 && cj < 0)
			{return -(1 << 13);}
		if (cj == 0 && cr > 0)
			{return 0;}
		if (cj == 0 && cr < 0)
			{return 1 << 14;}
	}

	/* real range -32768 - 32768 use 64x range -> absolute maximum: 2097152 */
	x = (cj << atan_lut_coef) / cr;
	x_abs = abs(x);

	if (x_abs >= atan_lut_size) {
		/* we can use linear range, but it is not necessary */
		return (cj > 0) ? 1<<13 : -(1<<13);
	}

	if (x > 0) {
		return (cj > 0) ? atan_lut_tab[x] : atan_lut_tab[x] - (1<<14);
	} else {
		return (cj > 0) ? (1<<14) - atan_lut_tab[-x] : -atan_lut_tab[-x];
	}

	return 0;
}

static int16_t esbensen(int ar, int aj, int br, int bj)
/*
  input signal: s(t) = a*exp(-i*w*t+p)
  a = amplitude, w = angular freq, p = phase difference
  solve w
  s' = -i(w)*a*exp(-i*w*t+p)
  s'*conj(s) = -i*w*a*a
  s'*conj(s) / |s|^2 = -i*w
*/
{
	const int scaled_pi = 2608; /* 1<<14 / (2*pi) */
	int dr = (br - ar) * 2;
	int dj = (bj - aj) * 2;
	int cj = bj*dr - br*dj; /* imag(ds*conj(s)) */
	return (scaled_pi * cj / (ar*ar+aj*aj+1));
}

void fm_demod(struct demod_state *fm)
{
	const int16_t *lp = fm->lowpassed;
	int16_t *result = fm->result;
	const int lp_len = fm->lp_len;
	switch (fm->custom_atan) {
	default:
	case 0:
		result[0] = polar_discriminant(lp[0], lp[1], fm->pre_r, fm->pre_j);
		for (int i = 2; i < (lp_len-1); i += 2)
			result[i/2] = polar_discriminant(lp[i], lp[i+1], lp[i-2], lp[i-1]);
		break;
	case 1:
		result[0] = polar_disc_fast(lp[0], lp[1], fm->pre_r, fm->pre_j);
		for (int i = 2; i < (lp_len-1); i += 2)
			result[i/2] = polar_disc_fast(lp[i], lp[i+1], lp[i-2], lp[i-1]);
		break;
	case 2:
		result[0] = polar_disc_lut(lp[0], lp[1], fm->pre_r, fm->pre_j);
		for (int i = 2; i < (lp_len-1); i += 2)
			result[i/2] = polar_disc_lut(lp[i], lp[i+1], lp[i-2], lp[i-1]);
		break;
	case 3:
		result[0] = esbensen(lp[0], lp[1], fm->pre_r, fm->pre_j);
		for (int i = 2; i < (lp_len-1); i += 2)
			result[i/2] = esbensen(lp[i], lp[i+1], lp[i-2], lp[i-1]);
		break;
	}
	fm->pre_r = lp[lp_len - 2];
	fm->pre_j = lp[lp_len - 1];
	fm->result_len = lp_len/2;
}

void am_demod(struct demod_state *fm)
/* todo, fix this extreme laziness */
{
	int16_t *lp = fm->lowpassed;
	int16_t *r  = fm->result;
	const int output_scale = fm->output_scale;
	int pcm;
	for (int i = 0; i < fm->lp_len; i += 2) {
		/* hypot uses floats but won't overflow
		* r[i/2] = (int16_t)hypot(lp[i], lp[i+1]);
		*/
		pcm = (int)lp[i] * lp[i];
		pcm += (int)lp[i+1] * lp[i+1];
		r[i/2] = (int16_t)(sqrt(pcm) * output_scale);
	}
	fm->result_len = fm->lp_len/2;
	/* lowpass? (3khz)  highpass?  (dc) */
}

void usb_demod(struct demod_state *fm)
{
	const int16_t *lp = fm->lowpassed;
	int16_t *r  = fm->result;
	const int output_scale = fm->output_scale;
	int pcm;
	for (int i = 0; i < fm->lp_len; i += 2) {
		pcm = (int)lp[i] + lp[i+1];
		r[i/2] = (int16_t)(pcm * output_scale);
	}
	fm->result_len = fm->lp_len/2;
}

void lsb_demod(struct demod_state *fm)
{
	const int16_t *lp = fm->lowpassed;
	int16_t *r  = fm->result;
	const int output_scale = fm->output_scale;
	int pcm;
	for (int i = 0; i < fm->lp_len; i += 2) {
		pcm = (int)lp[i] - lp[i+1];
		r[i/2] = (int16_t)(pcm * output_scale);
	}
	fm->result_len = fm->lp_len/2;
}

void raw_demod(struct demod_state *fm)
{
	for (int i = 0; i < fm->lp_len; i++) {
		fm->result[i] = fm->lowpassed[i];
	}
	fm->result_len = fm->lp_len;
}

void deemph_filter(struct demod_state *fm)
{
	const int alpha = fm->deemph_a;
	const int alpha_2 = alpha /2;
	int avg = fm->deemph_avg;
	int i, d;
	/* de-emph IIR
	 * avg = avg * (1 - alpha) + sample * alpha;
	 */
	for (i = 0; i < fm->result_len; i++) {
		d = fm->result[i] - avg;
		if (d > 0) {
			avg += (d + alpha_2) / alpha;
		} else {
			avg += (d - alpha_2) / alpha;
		}
		fm->result[i] = (int16_t)avg;
	}
	fm->deemph_avg = avg;
}

void dc_block_audio_filter(int16_t *buf, int len, int *adc_avg_state, int adc_block_const)
{
	int i, avg;
	int64_t sum = 0;
	for (i=0; i < len; i++) {
		sum += buf[i];
	}
	avg = sum / len;
	avg = (avg + (*adc_avg_state) * adc_block_const) / ( adc_block_const + 1 );
	for (i=0; i < len; i++) {
		buf[i] -= avg;
	}
	*adc_avg_state = avg;
}

void dc_block_raw_filter(int16_t *buf, int len, int rdc_avg_state[2], int rdc_block_const)
{
	/* derived from dc_block_audio_filter,
		running over the raw I/Q components
	*/
	int i, avgI, avgQ;
	int64_t sumI = 0;
	int64_t sumQ = 0;
	for (i = 0; i < len; i += 2) {
		sumI += buf[i];
		sumQ += buf[i+1];
	}
	avgI = sumI / ( len / 2 );
	avgQ = sumQ / ( len / 2 );
	avgI = (avgI + rdc_avg_state[0] * rdc_block_const) / ( rdc_block_const + 1 );
	avgQ = (avgQ + rdc_avg_state[1] * rdc_block_const) / ( rdc_block_const + 1 );
	for (i = 0; i < len; i += 2) {
		buf[i] -= avgI;
		buf[i+1] -= avgQ;
	}
	rdc_avg_state[0] = avgI;
	rdc_avg_state[1] = avgQ;
}

static int mad(const int16_t *samples, int len, int step)
/* mean average deviation */
{
	int i=0, sum=0, ave=0;
	if (len == 0)
		{return 0;}
	for (i=0; i<len; i+=step) {
		sum += samples[i];
	}
	ave = sum / (len * step);
	sum = 0;
	for (i=0; i<len; i+=step) {
		sum += abs(samples[i] - ave);
	}
	return sum / (len / step);
}

int rms(const int16_t *samples, int len, int step, int omitDCfix)
/* largely lifted from rtl_power */
{
	double dc, err;
	int i, num;
	int32_t t, s;
	uint32_t p;  /* use sign bit to prevent overflow */

	p = 0;
	t = 0L;
	while (len > step * 32768) /* 8 bit squared = 16 bit. limit to 2^16 for 32 bit squared sum */
		++step;  /* increase step to prevent overflow */
	for (i=0; i<len; i+=step) {
		s = (long)samples[i];
		t += s;
		p += s * s;
	}

	if (omitDCfix) {
		/* DC is already corrected. No need to do it again */
		num = len / step;
		return (int)sqrt( (double)(p) / num );
	}

	/* correct for dc offset in squares */
	dc = (double)(t*step) / (double)len;
	err = t * 2 * dc - dc * dc * len;

	return (int)sqrt((p-err) / len);
}

static void arbitrary_upsample(const int16_t *buf1, int16_t *buf2, int len1, int len2)
/* linear interpolation, len1 < len2 */
{
	int i = 1;
	int j = 0;
	int tick = 0;
	double frac;  /* use integers... */
	while (j < len2) {
		frac = (double)tick / (double)len2;
		buf2[j] = (int16_t)(buf1[i-1]*(1-frac) + buf1[i]*frac);
		j++;
		tick += len1;
		if (tick > len2) {
			tick -= len2;
			i++;
		}
		if (i >= len1) {
			i = len1 - 1;
			tick = len2;
		}
	}
}

static void arbitrary_downsample(const int16_t *buf1, int16_t *buf2, int len1, int len2)
/* fractional boxcar lowpass, len1 > len2 */
{
	int i = 1;
	int j = 0;
	int tick = 0;
	double remainder = 0;
	double frac;  /* use integers... */
	buf2[0] = 0;
	while (j < len2) {
		frac = 1.0;
		if ((tick + len2) > len1) {
			frac = (double)(len1 - tick) / (double)len2;}
		buf2[j] += (int16_t)((double)buf1[i] * frac + remainder);
		remainder = (double)buf1[i] * (1.0-frac);
		tick += len2;
		i++;
		if (tick > len1) {
			j++;
			buf2[j] = 0;
			tick -= len1;
		}
		if (i >= len1) {
			i = len1 - 1;
			tick = len1;
		}
	}
	for (j=0; j<len2; j++) {
		buf2[j] = buf2[j] * len2 / len1;}
}

static void arbitrary_resample(const int16_t *buf1, int16_t *buf2, int len1, int len2)
/* up to you to calculate lengths and make sure it does not go OOB
 * okay for buffers to overlap, if you are downsampling */
{
	if (len1 < len2) {
		arbitrary_upsample(buf1, buf2, len1, len2);
	} else {
		arbitrary_downsample(buf1, buf2, len1, len2);
	}
}


void downsample_input(struct demod_state *d)
{
	const int ds_p = d->downsample_passes;
	if (ds_p) {
		/* this is executed with "rtl_fm -F 9".
		 * this consumes approx twice the cpu usage (time: user)
		 *   compared to low_pass() in other branch
		 */
		/* this branch might overflow 16 bits!:
		 *   8 bits from input
		 * + 3 bits from generic_fir()
		 * + 1 bit per per stage
		 * = 11 + number of stages
		 * => overflow with more than 5 stages!
		 */
		for (int i=0; i < ds_p; i++) {
#if 1
			fifth_order(d->lowpassed,   (d->lp_len >> i), d->lp_i_hist[i]);
			fifth_order(d->lowpassed+1, (d->lp_len >> i) - 1, d->lp_q_hist[i]);
#else
			fifth_order_cx(d->lowpassed, (d->lp_len >> i), d->lp_iq_hist[i]);
#endif
		}
		d->lp_len = d->lp_len >> ds_p;
		/* droop compensation */
		if (d->comp_fir_size == 9 && ds_p <= MAXIMUM_DOWNSAMPLE_PASSES) {
			generic_fir(d->lowpassed, d->lp_len,
				cic_9_tables[ds_p], d->droop_i_hist);
			generic_fir(d->lowpassed+1, d->lp_len-1,
				cic_9_tables[ds_p], d->droop_q_hist);
		}
	} else {
		/* default */
		low_pass(d);
	}
}

static void full_demod_light(struct demod_state *d)
/* copied from rtl_fm.c full_demod(), removed squelch, level printing, ..
 * demonstrates full usage
 */
{
	downsample_input(d);

	d->mode_demod(d);  /* lowpassed -> result */
	if (d->mode_demod == &raw_demod) {
		return;
	}
	/* todo, fm noise squelch */
	/* use nicer filter here too? */
	if (d->post_downsample > 1) {
		d->result_len = low_pass_simple(d->result, d->result_len, d->post_downsample);}
	if (d->deemph) {
		deemph_filter(d);}
	if (d->dc_block_audio) {
		dc_block_audio_filter(d->result, d->result_len, &(d->adc_avg), d->adc_block_const);}
	if (d->rate_out2 > 0) {
		low_pass_real(d);
		/* arbitrary_resample(d->result, d->result, d->result_len, d->result_len * d->rate_out2 / d->rate_out); */
	}
}

void demod_init(struct demod_state *s, int init_fields, int init_mem)
{
	if (init_fields) {
		s->lowpassed = NULL;
		s->result = NULL;
		s->lp_len = 0;
		s->result_len = 0;

		s->comp_fir_size = 0;

		s->rate_in = DEFAULT_SAMPLE_RATE;
		s->rate_out = DEFAULT_SAMPLE_RATE;
		s->rate_out2 = -1;	// flag for disabled

		s->downsample = 1;
		s->downsample_passes = 0;
		s->post_downsample = 1;	// once this works, default = 4

		s->squelch_level = 0;
		s->conseq_squelch = 10;
		s->terminate_on_squelch = 0;
		s->squelch_hits = 11;

		s->custom_atan = 0;
		s->pre_j = s->pre_r = 0;

		s->mode_demod = &fm_demod;

		s->lp_index = 0;
		s->lp_sum_r = s->lp_sum_j = 0;

		s->lpr_index = 0;
		s->lpr_sum = 0;

		s->deemph = 0;
		s->deemph_a = 0;
		s->deemph_avg = 0;

		s->dc_block_audio = 0;
		s->adc_avg = 0;
		s->adc_block_const = 9;

		s->omit_dc_fix = 0;
	}

	if (init_mem) {
		s->lowpassed = (int16_t*)malloc( sizeof(int16_t) * MAXIMUM_BUF_LENGTH );
		s->result = (int16_t*)malloc( sizeof(int16_t) * MAXIMUM_BUF_LENGTH );
<<<<<<< HEAD
		s->result_mpx = (int16_t*)malloc( sizeof(int16_t) * MAXIMUM_BUF_LENGTH );
=======
>>>>>>> 3c177c55
	}
}

void demod_copy_fields(struct demod_state *dest, struct demod_state *src)
{
	/* save memory pointers */
	int16_t * lowpassed = dest->lowpassed;
	int16_t * result = dest->result;

	*dest = *src;

	/* restore the pointers */
	dest->lowpassed = lowpassed;
	dest->result = result;

}

void demod_cleanup(struct demod_state *s)
{
	if (s->lowpassed)
		free(s->lowpassed);
	if (s->result)
		free(s->result);

	s->lowpassed = NULL;
	s->result = NULL;
	s->lp_len = 0;
	s->result_len = 0;
}

/* vim: tabstop=8:softtabstop=8:shiftwidth=8:noexpandtab */<|MERGE_RESOLUTION|>--- conflicted
+++ resolved
@@ -1000,10 +1000,6 @@
 	if (init_mem) {
 		s->lowpassed = (int16_t*)malloc( sizeof(int16_t) * MAXIMUM_BUF_LENGTH );
 		s->result = (int16_t*)malloc( sizeof(int16_t) * MAXIMUM_BUF_LENGTH );
-<<<<<<< HEAD
-		s->result_mpx = (int16_t*)malloc( sizeof(int16_t) * MAXIMUM_BUF_LENGTH );
-=======
->>>>>>> 3c177c55
 	}
 }
 
