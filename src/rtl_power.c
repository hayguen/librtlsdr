/*
 * rtl-sdr, turns your Realtek RTL2832 based DVB dongle into a SDR receiver
 * Copyright (C) 2012 by Steve Markgraf <steve@steve-m.de>
 * Copyright (C) 2012 by Hoernchen <la@tfc-server.de>
 * Copyright (C) 2012 by Kyle Keen <keenerd@gmail.com>
 *
 * This program is free software: you can redistribute it and/or modify
 * it under the terms of the GNU General Public License as published by
 * the Free Software Foundation, either version 2 of the License, or
 * (at your option) any later version.
 *
 * This program is distributed in the hope that it will be useful,
 * but WITHOUT ANY WARRANTY; without even the implied warranty of
 * MERCHANTABILITY or FITNESS FOR A PARTICULAR PURPOSE.  See the
 * GNU General Public License for more details.
 *
 * You should have received a copy of the GNU General Public License
 * along with this program.  If not, see <http://www.gnu.org/licenses/>.
 */


/*
 * rtl_power: general purpose FFT integrator
 * -f low_freq:high_freq:max_bin_size
 * -i seconds
 * outputs CSV
 * time, low, high, step, db, db, db ...
 * db optional?  raw output might be better for noise correction
 * todo:
 *	threading
 *	randomized hopping
 *	noise correction
 *	continuous IIR
 *	general astronomy usefulness
 *	multiple dongles
 *	multiple FFT workers
 *	check edge cropping for off-by-one and rounding errors
 *	1.8MS/s for hiding xtal harmonics
 */

#include <errno.h>
#include <signal.h>
#include <string.h>
#include <stdio.h>
#include <stdlib.h>
#include <time.h>

#ifndef _WIN32
#include <unistd.h>
#else
#include <windows.h>
#include <fcntl.h>
#include <io.h>
#include "getopt/getopt.h"
#define usleep(x) Sleep(x/1000)
#if defined(_MSC_VER) && (_MSC_VER < 1800)
#define round(x) (x > 0.0 ? floor(x + 0.5): ceil(x - 0.5))
#endif
#define _USE_MATH_DEFINES
#endif

#include <math.h>
#ifdef NEED_PTHREADS_WORKARROUND
#define HAVE_STRUCT_TIMESPEC
#endif
#include <pthread.h>
#include <libusb.h>

#include "rtl-sdr.h"
#include "convenience/convenience.h"

#define MAX(x, y) (((x) > (y)) ? (x) : (y))

#define DEFAULT_BUF_LENGTH		(1 * 16384)
#define AUTO_GAIN				-100
#define BUFFER_DUMP				(1<<12)

#define MAXIMUM_RATE			2800000
#define MINIMUM_RATE			1000000

static volatile int do_exit = 0;
static rtlsdr_dev_t *dev = NULL;
FILE *file;

int16_t* Sinewave;
double* power_table;
int N_WAVE, LOG2_N_WAVE;
int next_power;
int16_t *fft_buf;
int *window_coefs;

struct tuning_state
/* one per tuning range */
{
	int freq;
	int rate;
	int bin_e;
	long *avg;  /* length == 2^bin_e */
	int samples;
	int downsample;
	int downsample_passes;  /* for the recursive filter */
	double crop;
	//pthread_rwlock_t avg_lock;
	//pthread_mutex_t avg_mutex;
	/* having the iq buffer here is wasteful, but will avoid contention */
	uint8_t *buf8;
	int buf_len;
	//int *comp_fir;
	//pthread_rwlock_t buf_lock;
	//pthread_mutex_t buf_mutex;
};

/* 3000 is enough for 3GHz b/w worst case */
#define MAX_TUNES	3000
struct tuning_state tunes[MAX_TUNES];
int tune_count = 0;

int boxcar = 1;
int comp_fir_size = 0;
int peak_hold = 0;

void usage(void)
{
	fprintf(stderr,
		"rtl_power, a simple FFT logger for RTL2832 based DVB-T receivers\n\n"
		"Use:\trtl_power -f freq_range [-options] [filename]\n"
		"\t-f lower:upper:bin_size [Hz]\n"
		"\t (bin size is a maximum, smaller more convenient bins\n"
		"\t  will be used.  valid range 1Hz - 2.8MHz)\n"
		"\t[-i integration_interval (default: 10 seconds)]\n"
		"\t (buggy if a full sweep takes longer than the interval)\n"
		"\t[-1 enables single-shot mode (default: off)]\n"
		"\t[-e exit_timer (default: off/0)]\n"
		//"\t[-s avg/iir smoothing (default: avg)]\n"
		//"\t[-t threads (default: 1)]\n"
		"\t[-d device_index (default: 0)]\n"
		"\t[-g tuner_gain (default: automatic)]\n"
		"\t[-p ppm_error (default: 0)]\n"
		"\t[-T enable bias-T on GPIO PIN 0 (works for rtl-sdr.com v3 dongles)]\n"
<<<<<<< HEAD
		"\t[-D direct_sampling_mode (default: 0, 1 = I, 2 = Q, 3 = I below threshold, 4 = Q below threshold)]\n"
		"\t[-D direct_sampling_threshold_frequency (default: 0 use tuner specific frequency threshold for 3 and 4)]\n"
=======
>>>>>>> 9573e68d
		"\tfilename (a '-' dumps samples to stdout)\n"
		"\t (omitting the filename also uses stdout)\n"
		"\n"
		"Experimental options:\n"
		"\t[-w window (default: rectangle)]\n"
		"\t (hamming, blackman, blackman-harris, hann-poisson, bartlett, youssef)\n"
		// kaiser
		"\t[-c crop_percent (default: 0%%, recommended: 20%%-50%%)]\n"
		"\t (discards data at the edges, 100%% discards everything)\n"
		"\t (has no effect for bins larger than 1MHz)\n"
		"\t[-F fir_size (default: disabled)]\n"
		"\t (enables low-leakage downsample filter,\n"
		"\t  fir_size can be 0 or 9.  0 has bad roll off,\n"
		"\t  try with '-c 50%%')\n"
		"\t[-P enables peak hold (default: off)]\n"
		"\t[-D enable direct sampling (default: off)]\n"
		"\t[-O enable offset tuning (default: off)]\n"
		"\n"
		"CSV FFT output columns:\n"
		"\tdate, time, Hz low, Hz high, Hz step, samples, dbm, dbm, ...\n\n"
		"Examples:\n"
		"\trtl_power -f 88M:108M:125k fm_stations.csv\n"
		"\t (creates 160 bins across the FM band,\n"
		"\t  individual stations should be visible)\n"
		"\trtl_power -f 100M:1G:1M -i 5m -1 survey.csv\n"
		"\t (a five minute low res scan of nearly everything)\n"
		"\trtl_power -f ... -i 15m -1 log.csv\n"
		"\t (integrate for 15 minutes and exit afterwards)\n"
		"\trtl_power -f ... -e 1h | gzip > log.csv.gz\n"
		"\t (collect data for one hour and compress it on the fly)\n\n"
		"Convert CSV to a waterfall graphic with:\n"
		"\t http://kmkeen.com/tmp/heatmap.py.txt \n");
	exit(1);
}

void multi_bail(void)
{
	if (do_exit == 1)
	{
		fprintf(stderr, "Signal caught, finishing scan pass.\n");
	}
	if (do_exit >= 2)
	{
		fprintf(stderr, "Signal caught, aborting immediately.\n");
	}
}

#ifdef _WIN32
BOOL WINAPI
sighandler(int signum)
{
	if (CTRL_C_EVENT == signum) {
		do_exit++;
		multi_bail();
		return TRUE;
	}
	return FALSE;
}
#else
static void sighandler(int signum)
{
	do_exit++;
	multi_bail();
}
#endif

/* more cond dumbness */
#define safe_cond_signal(n, m) pthread_mutex_lock(m); pthread_cond_signal(n); pthread_mutex_unlock(m)
#define safe_cond_wait(n, m) pthread_mutex_lock(m); pthread_cond_wait(n, m); pthread_mutex_unlock(m)

/* {length, coef, coef, coef}  and scaled by 2^15
   for now, only length 9, optimal way to get +85% bandwidth */
#define CIC_TABLE_MAX 10
int cic_9_tables[][10] = {
	{0,},
	{9, -156,  -97, 2798, -15489, 61019, -15489, 2798,  -97, -156},
	{9, -128, -568, 5593, -24125, 74126, -24125, 5593, -568, -128},
	{9, -129, -639, 6187, -26281, 77511, -26281, 6187, -639, -129},
	{9, -122, -612, 6082, -26353, 77818, -26353, 6082, -612, -122},
	{9, -120, -602, 6015, -26269, 77757, -26269, 6015, -602, -120},
	{9, -120, -582, 5951, -26128, 77542, -26128, 5951, -582, -120},
	{9, -119, -580, 5931, -26094, 77505, -26094, 5931, -580, -119},
	{9, -119, -578, 5921, -26077, 77484, -26077, 5921, -578, -119},
	{9, -119, -577, 5917, -26067, 77473, -26067, 5917, -577, -119},
	{9, -199, -362, 5303, -25505, 77489, -25505, 5303, -362, -199},
};

#if defined(_MSC_VER) && (_MSC_VER < 1800)
double log2(double n)
{
	return log(n) / log(2.0);
}
#endif

/* FFT based on fix_fft.c by Roberts, Slaney and Bouras
   http://www.jjj.de/fft/fftpage.html
   16 bit ints for everything
   -32768..+32768 maps to -1.0..+1.0
*/

void sine_table(int size)
{
	int i;
	double d;
	LOG2_N_WAVE = size;
	N_WAVE = 1 << LOG2_N_WAVE;
	Sinewave = malloc(sizeof(int16_t) * N_WAVE*3/4);
	power_table = malloc(sizeof(double) * N_WAVE);
	for (i=0; i<N_WAVE*3/4; i++)
	{
		d = (double)i * 2.0 * M_PI / N_WAVE;
		Sinewave[i] = (int)round(32767*sin(d));
		//printf("%i\n", Sinewave[i]);
	}
}

static inline int16_t FIX_MPY(int16_t a, int16_t b)
/* fixed point multiply and scale */
{
	int c = ((int)a * (int)b) >> 14;
	b = c & 0x01;
	return (c >> 1) + b;
}

int fix_fft(int16_t iq[], int m)
/* interleaved iq[], 0 <= n < 2**m, changes in place */
{
	int mr, nn, i, j, l, k, istep, n, shift;
	int16_t qr, qi, tr, ti, wr, wi;
	n = 1 << m;
	if (n > N_WAVE)
		{return -1;}
	mr = 0;
	nn = n - 1;
	/* decimation in time - re-order data */
	for (m=1; m<=nn; ++m) {
		l = n;
		do
			{l >>= 1;}
		while (mr+l > nn);
		mr = (mr & (l-1)) + l;
		if (mr <= m)
			{continue;}
		// real = 2*m, imag = 2*m+1
		tr = iq[2*m];
		iq[2*m] = iq[2*mr];
		iq[2*mr] = tr;
		ti = iq[2*m+1];
		iq[2*m+1] = iq[2*mr+1];
		iq[2*mr+1] = ti;
	}
	l = 1;
	k = LOG2_N_WAVE-1;
	while (l < n) {
		shift = 1;
		istep = l << 1;
		for (m=0; m<l; ++m) {
			j = m << k;
			wr =  Sinewave[j+N_WAVE/4];
			wi = -Sinewave[j];
			if (shift) {
				wr >>= 1; wi >>= 1;}
			for (i=m; i<n; i+=istep) {
				j = i + l;
				tr = FIX_MPY(wr,iq[2*j]) - FIX_MPY(wi,iq[2*j+1]);
				ti = FIX_MPY(wr,iq[2*j+1]) + FIX_MPY(wi,iq[2*j]);
				qr = iq[2*i];
				qi = iq[2*i+1];
				if (shift) {
					qr >>= 1; qi >>= 1;}
				iq[2*j] = qr - tr;
				iq[2*j+1] = qi - ti;
				iq[2*i] = qr + tr;
				iq[2*i+1] = qi + ti;
			}
		}
		--k;
		l = istep;
	}
	return 0;
}

double rectangle(int i, int length)
{
	return 1.0;
}

double hamming(int i, int length)
{
	double a, b, w, N1;
	a = 25.0/46.0;
	b = 21.0/46.0;
	N1 = (double)(length-1);
	w = a - b*cos(2*i*M_PI/N1);
	return w;
}

double blackman(int i, int length)
{
	double a0, a1, a2, w, N1;
	a0 = 7938.0/18608.0;
	a1 = 9240.0/18608.0;
	a2 = 1430.0/18608.0;
	N1 = (double)(length-1);
	w = a0 - a1*cos(2*i*M_PI/N1) + a2*cos(4*i*M_PI/N1);
	return w;
}

double blackman_harris(int i, int length)
{
	double a0, a1, a2, a3, w, N1;
	a0 = 0.35875;
	a1 = 0.48829;
	a2 = 0.14128;
	a3 = 0.01168;
	N1 = (double)(length-1);
	w = a0 - a1*cos(2*i*M_PI/N1) + a2*cos(4*i*M_PI/N1) - a3*cos(6*i*M_PI/N1);
	return w;
}

double hann_poisson(int i, int length)
{
	double a, N1, w;
	a = 2.0;
	N1 = (double)(length-1);
	w = 0.5 * (1 - cos(2*M_PI*i/N1)) * \
	    pow(M_E, (-a*(double)abs((int)(N1-1-2*i)))/N1);
	return w;
}

double youssef(int i, int length)
/* really a blackman-harris-poisson window, but that is a mouthful */
{
	double a, a0, a1, a2, a3, w, N1;
	a0 = 0.35875;
	a1 = 0.48829;
	a2 = 0.14128;
	a3 = 0.01168;
	N1 = (double)(length-1);
	w = a0 - a1*cos(2*i*M_PI/N1) + a2*cos(4*i*M_PI/N1) - a3*cos(6*i*M_PI/N1);
	a = 0.0025;
	w *= pow(M_E, (-a*(double)abs((int)(N1-1-2*i)))/N1);
	return w;
}

double kaiser(int i, int length)
// todo, become more smart
{
	return 1.0;
}

double bartlett(int i, int length)
{
	double N1, L, w;
	L = (double)length;
	N1 = L - 1;
	w = (i - N1/2) / (L/2);
	if (w < 0) {
		w = -w;}
	w = 1 - w;
	return w;
}

void rms_power(struct tuning_state *ts)
/* for bins between 1MHz and 2MHz */
{
	int i, s;
	uint8_t *buf = ts->buf8;
	int buf_len = ts->buf_len;
	long p, t;
	double dc, err;

	p = t = 0L;
	for (i=0; i<buf_len; i++) {
		s = (int)buf[i] - 127;
		t += (long)s;
		p += (long)(s * s);
	}
	/* correct for dc offset in squares */
	dc = (double)t / (double)buf_len;
	err = t * 2 * dc - dc * dc * buf_len;
	p -= (long)round(err);

	if (!peak_hold) {
		ts->avg[0] += p;
	} else {
		ts->avg[0] = MAX(ts->avg[0], p);
	}
	ts->samples += 1;
}

void frequency_range(char *arg, double crop)
/* flesh out the tunes[] for scanning */
// do we want the fewest ranges (easy) or the fewest bins (harder)?
{
	char *start, *stop, *step;
	int i, j, upper, lower, max_size, bw_seen, bw_used, bin_e, buf_len;
	int downsample, downsample_passes;
	double bin_size;
	struct tuning_state *ts;
	/* hacky string parsing */
	start = arg;
	stop = strchr(start, ':') + 1;
	stop[-1] = '\0';
	step = strchr(stop, ':') + 1;
	step[-1] = '\0';
	lower = (int)atofs(start);
	upper = (int)atofs(stop);
	max_size = (int)atofs(step);
	stop[-1] = ':';
	step[-1] = ':';
	downsample = 1;
	downsample_passes = 0;
	/* evenly sized ranges, as close to MAXIMUM_RATE as possible */
	// todo, replace loop with algebra
	for (i=1; i<1500; i++) {
		bw_seen = (upper - lower) / i;
		bw_used = (int)((double)(bw_seen) / (1.0 - crop));
		if (bw_used > MAXIMUM_RATE) {
			continue;}
		tune_count = i;
		break;
	}
	/* unless small bandwidth */
	if (bw_used < MINIMUM_RATE) {
		tune_count = 1;
		downsample = MAXIMUM_RATE / bw_used;
		bw_used = bw_used * downsample;
	}
	if (!boxcar && downsample > 1) {
		downsample_passes = (int)log2(downsample);
		downsample = 1 << downsample_passes;
		bw_used = (int)((double)(bw_seen * downsample) / (1.0 - crop));
	}
	/* number of bins is power-of-two, bin size is under limit */
	// todo, replace loop with log2
	for (i=1; i<=21; i++) {
		bin_e = i;
		bin_size = (double)bw_used / (double)((1<<i) * downsample);
		if (bin_size <= (double)max_size) {
			break;}
	}
	/* unless giant bins */
	if (max_size >= MINIMUM_RATE) {
		bw_seen = max_size;
		bw_used = max_size;
		tune_count = (upper - lower) / bw_seen;
		bin_e = 0;
		crop = 0;
	}
	if (tune_count > MAX_TUNES) {
		fprintf(stderr, "Error: bandwidth too wide.\n");
		exit(1);
	}
	buf_len = 2 * (1<<bin_e) * downsample;
	if (buf_len < DEFAULT_BUF_LENGTH) {
		buf_len = DEFAULT_BUF_LENGTH;
	}
	/* build the array */
	for (i=0; i<tune_count; i++) {
		ts = &tunes[i];
		ts->freq = lower + i*bw_seen + bw_seen/2;
		ts->rate = bw_used;
		ts->bin_e = bin_e;
		ts->samples = 0;
		ts->crop = crop;
		ts->downsample = downsample;
		ts->downsample_passes = downsample_passes;
		ts->avg = (long*)malloc((1<<bin_e) * sizeof(long));
		if (!ts->avg) {
			fprintf(stderr, "Error: malloc.\n");
			exit(1);
		}
		for (j=0; j<(1<<bin_e); j++) {
			ts->avg[j] = 0L;
		}
		ts->buf8 = (uint8_t*)malloc(buf_len * sizeof(uint8_t));
		if (!ts->buf8) {
			fprintf(stderr, "Error: malloc.\n");
			exit(1);
		}
		ts->buf_len = buf_len;
	}
	/* report */
	fprintf(stderr, "Number of frequency hops: %i\n", tune_count);
	fprintf(stderr, "Dongle bandwidth: %iHz\n", bw_used);
	fprintf(stderr, "Downsampling by: %ix\n", downsample);
	fprintf(stderr, "Cropping by: %0.2f%%\n", crop*100);
	fprintf(stderr, "Total FFT bins: %i\n", tune_count * (1<<bin_e));
	fprintf(stderr, "Logged FFT bins: %i\n", \
	  (int)((double)(tune_count * (1<<bin_e)) * (1.0-crop)));
	fprintf(stderr, "FFT bin size: %0.2fHz\n", bin_size);
	fprintf(stderr, "Buffer size: %i bytes (%0.2fms)\n", buf_len, 1000 * 0.5 * (float)buf_len / (float)bw_used);
}

void retune(rtlsdr_dev_t *d, int freq)
{
	uint8_t dump[BUFFER_DUMP];
	int n_read;
	rtlsdr_set_center_freq(d, (uint32_t)freq);
	/* wait for settling and flush buffer */
	usleep(5000);
	rtlsdr_read_sync(d, &dump, BUFFER_DUMP, &n_read);
	if (n_read != BUFFER_DUMP) {
		fprintf(stderr, "Error: bad retune.\n");}
}

void fifth_order(int16_t *data, int length)
/* for half of interleaved data */
{
	int i;
	int a, b, c, d, e, f;
	a = data[0];
	b = data[2];
	c = data[4];
	d = data[6];
	e = data[8];
	f = data[10];
	/* a downsample should improve resolution, so don't fully shift */
	/* ease in instead of being stateful */
	data[0] = ((a+b)*10 + (c+d)*5 + d + f) >> 4;
	data[2] = ((b+c)*10 + (a+d)*5 + e + f) >> 4;
	data[4] = (a + (b+e)*5 + (c+d)*10 + f) >> 4;
	for (i=12; i<length; i+=4) {
		a = c;
		b = d;
		c = e;
		d = f;
		e = data[i-2];
		f = data[i];
		data[i/2] = (a + (b+e)*5 + (c+d)*10 + f) >> 4;
	}
}

void remove_dc(int16_t *data, int length)
/* works on interleaved data */
{
	int i;
	int16_t ave;
	long sum = 0L;
	for (i=0; i < length; i+=2) {
		sum += data[i];
	}
	ave = (int16_t)(sum / (long)(length));
	if (ave == 0) {
		return;}
	for (i=0; i < length; i+=2) {
		data[i] -= ave;
	}
}

void generic_fir(int16_t *data, int length, int *fir)
/* Okay, not at all generic.  Assumes length 9, fix that eventually. */
{
	int d, temp, sum;
	int hist[9] = {0,};
	/* cheat on the beginning, let it go unfiltered */
	for (d=0; d<18; d+=2) {
		hist[d/2] = data[d];
	}
	for (d=18; d<length; d+=2) {
		temp = data[d];
		sum = 0;
		sum += (hist[0] + hist[8]) * fir[1];
		sum += (hist[1] + hist[7]) * fir[2];
		sum += (hist[2] + hist[6]) * fir[3];
		sum += (hist[3] + hist[5]) * fir[4];
		sum +=            hist[4]  * fir[5];
		data[d] = (int16_t)(sum >> 15) ;
		hist[0] = hist[1];
		hist[1] = hist[2];
		hist[2] = hist[3];
		hist[3] = hist[4];
		hist[4] = hist[5];
		hist[5] = hist[6];
		hist[6] = hist[7];
		hist[7] = hist[8];
		hist[8] = temp;
	}
}

void downsample_iq(int16_t *data, int length)
{
	fifth_order(data, length);
	//remove_dc(data, length);
	fifth_order(data+1, length-1);
	//remove_dc(data+1, length-1);
}

long real_conj(int16_t real, int16_t imag)
/* real(n * conj(n)) */
{
	return ((long)real*(long)real + (long)imag*(long)imag);
}

void scanner(void)
{
	int i, j, j2, f, n_read, offset, bin_e, bin_len, buf_len, ds, ds_p;
	int32_t w;
	struct tuning_state *ts;
	bin_e = tunes[0].bin_e;
	bin_len = 1 << bin_e;
	buf_len = tunes[0].buf_len;
	for (i=0; i<tune_count; i++) {
		if (do_exit >= 2)
			{return;}
		ts = &tunes[i];
		f = (int)rtlsdr_get_center_freq(dev);
		if (f != ts->freq) {
			retune(dev, ts->freq);}
		rtlsdr_read_sync(dev, ts->buf8, buf_len, &n_read);
		if (n_read != buf_len) {
			fprintf(stderr, "Error: dropped samples.\n");}
		/* rms */
		if (bin_len == 1) {
			rms_power(ts);
			continue;
		}
		/* prep for fft */
		for (j=0; j<buf_len; j++) {
			fft_buf[j] = (int16_t)ts->buf8[j] - 127;
		}
		ds = ts->downsample;
		ds_p = ts->downsample_passes;
		if (boxcar && ds > 1) {
			j=2, j2=0;
			while (j < buf_len) {
				fft_buf[j2]   += fft_buf[j];
				fft_buf[j2+1] += fft_buf[j+1];
				fft_buf[j] = 0;
				fft_buf[j+1] = 0;
				j += 2;
				if (j % (ds*2) == 0) {
					j2 += 2;}
			}
		} else if (ds_p) {  /* recursive */
			for (j=0; j < ds_p; j++) {
				downsample_iq(fft_buf, buf_len >> j);
			}
			/* droop compensation */
			if (comp_fir_size == 9 && ds_p <= CIC_TABLE_MAX) {
				generic_fir(fft_buf, buf_len >> j, cic_9_tables[ds_p]);
				generic_fir(fft_buf+1, (buf_len >> j)-1, cic_9_tables[ds_p]);
			}
		}
		remove_dc(fft_buf, buf_len / ds);
		remove_dc(fft_buf+1, (buf_len / ds) - 1);
		/* window function and fft */
		for (offset=0; offset<(buf_len/ds); offset+=(2*bin_len)) {
			// todo, let rect skip this
			for (j=0; j<bin_len; j++) {
				w =  (int32_t)fft_buf[offset+j*2];
				w *= (int32_t)(window_coefs[j]);
				//w /= (int32_t)(ds);
				fft_buf[offset+j*2]   = (int16_t)w;
				w =  (int32_t)fft_buf[offset+j*2+1];
				w *= (int32_t)(window_coefs[j]);
				//w /= (int32_t)(ds);
				fft_buf[offset+j*2+1] = (int16_t)w;
			}
			fix_fft(fft_buf+offset, bin_e);
			if (!peak_hold) {
				for (j=0; j<bin_len; j++) {
					ts->avg[j] += real_conj(fft_buf[offset+j*2], fft_buf[offset+j*2+1]);
				}
			} else {
				for (j=0; j<bin_len; j++) {
					ts->avg[j] = MAX(real_conj(fft_buf[offset+j*2], fft_buf[offset+j*2+1]), ts->avg[j]);
				}
			}
			ts->samples += ds;
		}
	}
}

void csv_dbm(struct tuning_state *ts)
{
	int i, len, ds, i1, i2, bw2, bin_count;
	long tmp;
	double dbm;
	len = 1 << ts->bin_e;
	ds = ts->downsample;
	/* fix FFT stuff quirks */
	if (ts->bin_e > 0) {
		/* nuke DC component (not effective for all windows) */
		ts->avg[0] = ts->avg[1];
		/* FFT is translated by 180 degrees */
		for (i=0; i<len/2; i++) {
			tmp = ts->avg[i];
			ts->avg[i] = ts->avg[i+len/2];
			ts->avg[i+len/2] = tmp;
		}
	}
	/* Hz low, Hz high, Hz step, samples, dbm, dbm, ... */
	bin_count = (int)((double)len * (1.0 - ts->crop));
	bw2 = (int)(((double)ts->rate * (double)bin_count) / (len * 2 * ds));
	fprintf(file, "%i, %i, %.2f, %i, ", ts->freq - bw2, ts->freq + bw2,
		(double)ts->rate / (double)(len*ds), ts->samples);
	// something seems off with the dbm math
	i1 = 0 + (int)((double)len * ts->crop * 0.5);
	i2 = (len-1) - (int)((double)len * ts->crop * 0.5);
	for (i=i1; i<=i2; i++) {
		dbm  = (double)ts->avg[i];
		dbm /= (double)ts->rate;
		dbm /= (double)ts->samples;
		dbm  = 10 * log10(dbm);
		fprintf(file, "%.2f, ", dbm);
	}
	dbm = (double)ts->avg[i2] / ((double)ts->rate * (double)ts->samples);
	if (ts->bin_e == 0) {
		dbm = ((double)ts->avg[0] / \
		((double)ts->rate * (double)ts->samples));}
	dbm  = 10 * log10(dbm);
	fprintf(file, "%.2f\n", dbm);
	for (i=0; i<len; i++) {
		ts->avg[i] = 0L;
	}
	ts->samples = 0;
}

int main(int argc, char **argv)
{
#ifndef _WIN32
	struct sigaction sigact;
#endif
	char *filename = NULL;
	int i, length, r, opt, wb_mode = 0;
	int f_set = 0;
	int gain = AUTO_GAIN; // tenths of a dB
	int dev_index = 0;
	int dev_given = 0;
	int ppm_error = 0;
	int interval = 10;
	int fft_threads = 1;
	int smoothing = 0;
	int single = 0;
	int direct_sampling = 0;
	int offset_tuning = 0;
	int enable_biastee = 0;
<<<<<<< HEAD
	enum rtlsdr_ds_mode ds_mode = RTLSDR_DS_IQ;
	uint32_t ds_temp, ds_threshold = 0;
=======
>>>>>>> 9573e68d
	double crop = 0.0;
	char *freq_optarg;
	time_t next_tick;
	time_t time_now;
	time_t exit_time = 0;
	char t_str[50];
	struct tm *cal_time;
	double (*window_fn)(int, int) = rectangle;
	freq_optarg = "";

<<<<<<< HEAD
	while ((opt = getopt(argc, argv, "f:i:s:t:d:g:p:e:w:c:F:D:1POTh")) != -1) {
=======
	while ((opt = getopt(argc, argv, "f:i:s:t:d:g:p:e:w:c:F:1PDOhT")) != -1) {
>>>>>>> 9573e68d
		switch (opt) {
		case 'f': // lower:upper:bin_size
			freq_optarg = strdup(optarg);
			f_set = 1;
			break;
		case 'd':
			dev_index = verbose_device_search(optarg);
			dev_given = 1;
			break;
		case 'g':
			gain = (int)(atof(optarg) * 10);
			break;
		case 'c':
			crop = atofp(optarg);
			break;
		case 'i':
			interval = (int)round(atoft(optarg));
			break;
		case 'e':
			exit_time = (time_t)((int)round(atoft(optarg)));
			break;
		case 's':
			if (strcmp("avg",  optarg) == 0) {
				smoothing = 0;}
			if (strcmp("iir",  optarg) == 0) {
				smoothing = 1;}
			break;
		case 'w':
			if (strcmp("rectangle",  optarg) == 0) {
				window_fn = rectangle;}
			if (strcmp("hamming",  optarg) == 0) {
				window_fn = hamming;}
			if (strcmp("blackman",  optarg) == 0) {
				window_fn = blackman;}
			if (strcmp("blackman-harris",  optarg) == 0) {
				window_fn = blackman_harris;}
			if (strcmp("hann-poisson",  optarg) == 0) {
				window_fn = hann_poisson;}
			if (strcmp("youssef",  optarg) == 0) {
				window_fn = youssef;}
			if (strcmp("kaiser",  optarg) == 0) {
				window_fn = kaiser;}
			if (strcmp("bartlett",  optarg) == 0) {
				window_fn = bartlett;}
			break;
		case 't':
			fft_threads = atoi(optarg);
			break;
		case 'p':
			ppm_error = atoi(optarg);
			break;
		case '1':
			single = 1;
			break;
		case 'P':
			peak_hold = 1;
			break;
		case 'D':
			if(!optarg) {
				direct_sampling = 1;
			} else {
				ds_temp = (uint32_t)( atofs(optarg) + 0.5 );
				if (ds_temp <= RTLSDR_DS_Q_BELOW)
					ds_mode = (enum rtlsdr_ds_mode)ds_temp;
				else
					ds_threshold = ds_temp;
			}
			break;
		case 'O':
			offset_tuning = 1;
			break;
		case 'F':
			boxcar = 0;
			comp_fir_size = atoi(optarg);
			break;
		case 'T':
			enable_biastee = 1;
			break;
		case 'h':
		default:
			usage();
			break;
		}
	}

	if (!f_set) {
		fprintf(stderr, "No frequency range provided.\n");
		exit(1);
	}

	if ((crop < 0.0) || (crop > 1.0)) {
		fprintf(stderr, "Crop value outside of 0 to 1.\n");
		exit(1);
	}

	frequency_range(freq_optarg, crop);

	if (tune_count == 0) {
		usage();}

	if (argc <= optind) {
		filename = "-";
	} else {
		filename = argv[optind];
	}

	if (interval < 1) {
		interval = 1;}

	fprintf(stderr, "Reporting every %i seconds\n", interval);

	if (!dev_given) {
		dev_index = verbose_device_search("0");
	}

	if (dev_index < 0) {
		exit(1);
	}

	r = rtlsdr_open(&dev, (uint32_t)dev_index);
	if (r < 0) {
		fprintf(stderr, "Failed to open rtlsdr device #%d.\n", dev_index);
		exit(1);
	}
#ifndef _WIN32
	sigact.sa_handler = sighandler;
	sigemptyset(&sigact.sa_mask);
	sigact.sa_flags = 0;
	sigaction(SIGINT, &sigact, NULL);
	sigaction(SIGTERM, &sigact, NULL);
	sigaction(SIGQUIT, &sigact, NULL);
	sigaction(SIGPIPE, &sigact, NULL);
#else
	SetConsoleCtrlHandler( (PHANDLER_ROUTINE) sighandler, TRUE );
#endif

	if (direct_sampling) {
		verbose_direct_sampling(dev, 1);
	}

	/* Set direct sampling with threshold */
	rtlsdr_set_ds_mode(dev, ds_mode, ds_threshold);

	if (offset_tuning) {
		verbose_offset_tuning(dev);
	}

	/* Set the tuner gain */
	if (gain == AUTO_GAIN) {
		verbose_auto_gain(dev);
	} else {
		gain = nearest_gain(dev, gain);
		verbose_gain_set(dev, gain);
	}

	verbose_ppm_set(dev, ppm_error);

	rtlsdr_set_bias_tee(dev, enable_biastee);
	if (enable_biastee)
		fprintf(stderr, "activated bias-T on GPIO PIN 0\n");

	if (strcmp(filename, "-") == 0) { /* Write log to stdout */
		file = stdout;
#ifdef _WIN32
		// Is this necessary?  Output is ascii.
		_setmode(_fileno(file), _O_BINARY);
#endif
	} else {
		file = fopen(filename, "wb");
		if (!file) {
			fprintf(stderr, "Failed to open %s\n", filename);
			exit(1);
		}
	}

	/* Reset endpoint before we start reading from it (mandatory) */
	verbose_reset_buffer(dev);

	/* actually do stuff */
	rtlsdr_set_sample_rate(dev, (uint32_t)tunes[0].rate);
	sine_table(tunes[0].bin_e);
	next_tick = time(NULL) + interval;
	if (exit_time) {
		exit_time = time(NULL) + exit_time;}
	fft_buf = malloc(tunes[0].buf_len * sizeof(int16_t));
	length = 1 << tunes[0].bin_e;
	window_coefs = malloc(length * sizeof(int));
	for (i=0; i<length; i++) {
		window_coefs[i] = (int)(256*window_fn(i, length));
	}
	while (!do_exit) {
		scanner();
		time_now = time(NULL);
		if (time_now < next_tick) {
			continue;}
		// time, Hz low, Hz high, Hz step, samples, dbm, dbm, ...
		cal_time = localtime(&time_now);
		strftime(t_str, 50, "%Y-%m-%d, %H:%M:%S", cal_time);
		for (i=0; i<tune_count; i++) {
			fprintf(file, "%s, ", t_str);
			csv_dbm(&tunes[i]);
		}
		fflush(file);
		while (time(NULL) >= next_tick) {
			next_tick += interval;}
		if (single) {
			do_exit = 1;}
		if (exit_time && time(NULL) >= exit_time) {
			do_exit = 1;}
	}

	/* clean up */

	if (do_exit) {
		fprintf(stderr, "\nUser cancel, exiting...\n");}
	else {
		fprintf(stderr, "\nLibrary error %d, exiting...\n", r);}

	if (file != stdout) {
		fclose(file);}

	rtlsdr_close(dev);
	free(fft_buf);
	free(window_coefs);
	//for (i=0; i<tune_count; i++) {
	//	free(tunes[i].avg);
	//	free(tunes[i].buf8);
	//}
	return r >= 0 ? r : -r;
}

// vim: tabstop=8:softtabstop=8:shiftwidth=8:noexpandtab<|MERGE_RESOLUTION|>--- conflicted
+++ resolved
@@ -137,11 +137,8 @@
 		"\t[-g tuner_gain (default: automatic)]\n"
 		"\t[-p ppm_error (default: 0)]\n"
 		"\t[-T enable bias-T on GPIO PIN 0 (works for rtl-sdr.com v3 dongles)]\n"
-<<<<<<< HEAD
 		"\t[-D direct_sampling_mode (default: 0, 1 = I, 2 = Q, 3 = I below threshold, 4 = Q below threshold)]\n"
 		"\t[-D direct_sampling_threshold_frequency (default: 0 use tuner specific frequency threshold for 3 and 4)]\n"
-=======
->>>>>>> 9573e68d
 		"\tfilename (a '-' dumps samples to stdout)\n"
 		"\t (omitting the filename also uses stdout)\n"
 		"\n"
@@ -781,11 +778,8 @@
 	int direct_sampling = 0;
 	int offset_tuning = 0;
 	int enable_biastee = 0;
-<<<<<<< HEAD
 	enum rtlsdr_ds_mode ds_mode = RTLSDR_DS_IQ;
 	uint32_t ds_temp, ds_threshold = 0;
-=======
->>>>>>> 9573e68d
 	double crop = 0.0;
 	char *freq_optarg;
 	time_t next_tick;
@@ -796,11 +790,7 @@
 	double (*window_fn)(int, int) = rectangle;
 	freq_optarg = "";
 
-<<<<<<< HEAD
-	while ((opt = getopt(argc, argv, "f:i:s:t:d:g:p:e:w:c:F:D:1POTh")) != -1) {
-=======
-	while ((opt = getopt(argc, argv, "f:i:s:t:d:g:p:e:w:c:F:1PDOhT")) != -1) {
->>>>>>> 9573e68d
+	while ((opt = getopt(argc, argv, "f:i:s:t:d:g:p:e:w:c:F:1POhTD:")) != -1) {
 		switch (opt) {
 		case 'f': // lower:upper:bin_size
 			freq_optarg = strdup(optarg);
