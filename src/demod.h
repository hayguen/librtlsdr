--- conflicted
+++ resolved
@@ -39,25 +39,6 @@
 
 
 struct mixer_state
-<<<<<<< HEAD
-{
-	int16_t   inv_sqrt[32];   /* precalculated inverse square root() */
-	int16_t   mix[16][2];	  /* out[i] = inp[i] * mix[(i-1) % 16] * rot */
-	int16_t   rot[2];         /* complex rotation multiplicator: mix[k] = mix[k-1] * rot[0] */
-	int	  index;          /* next index to use of mix[] */
-	int	  skip;           /* can skip mixing? - cause frequency is 0 */
-};
-
-struct demod_state
-{
-	int16_t * lowpassed;	/* input and decimated quadrature I/Q sample-pairs */
-	int16_t * result;	/* demodulated inphase signal */
-	int16_t * result_mpx;	/* demodulated inphase signal */
-	int	  lp_len;	/* number of valid samples in lowpassed[] - NOT quadrature I/Q sample-pairs! */
-	int	  result_len;	/* number of valid samples in result[] */
-	int	  result_mpx_len;	/* number of valid samples in result[] */
-
-=======
 {
 	int16_t   inv_sqrt[32];   /* precalculated inverse square root() */
 	int16_t   mix[16][2];	  /* out[i] = inp[i] * mix[(i-1) % 16] * rot */
@@ -73,7 +54,6 @@
 	int	  lp_len;	/* number of valid samples in lowpassed[] - NOT quadrature I/Q sample-pairs! */
 	int	  result_len;	/* number of valid samples in result[] */
 
->>>>>>> 3c177c55
 #if 1
 	int16_t   lp_i_hist[MAXIMUM_DOWNSAMPLE_PASSES][6];
 	int16_t   lp_q_hist[MAXIMUM_DOWNSAMPLE_PASSES][6];
