/*
 * rtl-sdr, turns your Realtek RTL2832 based DVB dongle into a SDR receiver
 * Copyright (C) 2012 by Steve Markgraf <steve@steve-m.de>
 * Copyright (C) 2012 by Hoernchen <la@tfc-server.de>
 * Copyright (C) 2012 by Kyle Keen <keenerd@gmail.com>
 * Copyright (C) 2013 by Elias Oenal <EliasOenal@gmail.com>
 * Copyright (C) 2015 by Hayati Ayguen <h_ayguen@web.de>
 *
 * This program is free software: you can redistribute it and/or modify
 * it under the terms of the GNU General Public License as published by
 * the Free Software Foundation, either version 2 of the License, or
 * (at your option) any later version.
 *
 * This program is distributed in the hope that it will be useful,
 * but WITHOUT ANY WARRANTY; without even the implied warranty of
 * MERCHANTABILITY or FITNESS FOR A PARTICULAR PURPOSE.  See the
 * GNU General Public License for more details.
 *
 * You should have received a copy of the GNU General Public License
 * along with this program.  If not, see <http://www.gnu.org/licenses/>.
 */


/*
 * written because people could not do real time
 * FM demod on Atom hardware with GNU radio
 * based on rtl_sdr.c and rtl_tcp.c
 *
 * lots of locks, but that is okay
 * (no many-to-many locks)
 *
 * todo:
 *	   sanity checks
 *	   scale squelch to other input parameters
 *	   test all the demodulations
 *	   pad output on hop
 *	   frequency ranges could be stored better
 *	   scaled AM demod amplification
 *	   auto-hop after time limit
 *	   peak detector to tune onto stronger signals
 *	   fifo for active hop frequency
 *	   clips
 *	   noise squelch
 *	   merge stereo patch
 *	   merge soft agc patch
 *	   merge udp patch
 *	   testmode to detect overruns
 *	   watchdog to reset bad dongle
 *	   fix oversampling
 */

#include <errno.h>
#include <signal.h>
#include <string.h>
#include <stdio.h>
#include <stdlib.h>
#include <ctype.h>

#ifndef _WIN32
#include <unistd.h>
#else
#include <windows.h>
#include <fcntl.h>
#include <io.h>
#include "getopt/getopt.h"
#define usleep(x) Sleep(x/1000)
#if defined(_MSC_VER) && (_MSC_VER < 1900)
#define snprintf _snprintf
#endif
#if defined(_MSC_VER) && (_MSC_VER < 1800)
#define round(x) (x > 0.0 ? floor(x + 0.5): ceil(x - 0.5))
#endif
#define _USE_MATH_DEFINES
#endif

#ifdef NEED_PTHREADS_WORKARROUND
#define HAVE_STRUCT_TIMESPEC
#endif

#include <math.h>
#include <pthread.h>
#include <libusb.h>

#include "rtl-sdr.h"
#include "convenience/convenience.h"

#define DEFAULT_SAMPLE_RATE		24000
#define DEFAULT_BUF_LENGTH		(1 * 16384)
#define MAXIMUM_OVERSAMPLE		16
#define MAXIMUM_BUF_LENGTH		(MAXIMUM_OVERSAMPLE * DEFAULT_BUF_LENGTH)
#define AUTO_GAIN				-100
#define DEFAULT_BUFFER_DUMP		4096

#define FREQUENCIES_LIMIT		1024

static int BufferDump = DEFAULT_BUFFER_DUMP;
static int OutputToStdout = 1;
static int MinCaptureRate = 1000000;

static volatile int do_exit = 0;
static int lcm_post[17] = {1,1,1,3,1,5,3,7,1,9,5,11,3,13,7,15,1};
static int ACTUAL_BUF_LENGTH;

static int *atan_lut = NULL;
static int atan_lut_size = 131072; /* 512 KB */
static int atan_lut_coef = 8;

static int verbosity = 0;
static int printLevels = 0;
static int printLevelNo = 1;
static int levelMax = 0;
static int levelMaxMax = 0;
static double levelSum = 0.0;

enum trigExpr { crit_IN =0, crit_OUT, crit_LT, crit_GT };
char * aCritStr[] = { "in", "out", "<", ">" };

struct cmd_state
{
	const char * filename;
	FILE * file;
	int lineNo;
	char acLine[4096];
	int checkADCmax;
	int checkADCrms;
	uint32_t prevFreq;
	int prevGain;
	uint32_t prevBandwidth;
	uint32_t freq;
	int gain;
	enum trigExpr trigCrit;
	double refLevel;
	double refLevelTol;
	int numMeas;
	int numBlockTrigger;
	char * command;
	char * args;
	double levelSum;
	int numSummed;
	int omitFirstFreqLevels;
	int waitTrigger[FREQUENCIES_LIMIT];
	int statNumLevels[FREQUENCIES_LIMIT];
	uint32_t statFreq[FREQUENCIES_LIMIT];
	double statSumLevels[FREQUENCIES_LIMIT];
	float statMinLevel[FREQUENCIES_LIMIT];
	float statMaxLevel[FREQUENCIES_LIMIT];
};

struct dongle_state
{
	int	  exit_flag;
	pthread_t thread;
	rtlsdr_dev_t *dev;
	int	  dev_index;
	uint32_t userFreq;
	uint32_t freq;
	uint32_t rate;
	uint32_t bandwidth;
	int	  gain;
	int16_t  buf16[MAXIMUM_BUF_LENGTH];
	uint32_t buf_len;
	int	  ppm_error;
	int	  offset_tuning;
	int	  direct_sampling;
	int	  mute;
	struct demod_state *demod_target;
	double samplePowSum;
	int samplePowCount;
	unsigned char sampleMax;
};

struct demod_state
{
	int	  exit_flag;
	pthread_t thread;
	int16_t  lowpassed[MAXIMUM_BUF_LENGTH];
	int	  lp_len;
	int16_t  lp_i_hist[10][6];
	int16_t  lp_q_hist[10][6];
	int16_t  result[MAXIMUM_BUF_LENGTH];
	int16_t  droop_i_hist[9];
	int16_t  droop_q_hist[9];
	int	  result_len;
	int	  rate_in;
	int	  rate_out;
	int	  rate_out2;
	int	  now_r, now_j;
	int	  pre_r, pre_j;
	int	  prev_index;
	int	  downsample;	/* min 1, max 256 */
	int	  post_downsample;
	int	  output_scale;
	int	  squelch_level, conseq_squelch, squelch_hits, terminate_on_squelch;
	int	  downsample_passes;
	int	  comp_fir_size;
	int	  custom_atan;
	int	  deemph, deemph_a;
	int	  now_lpr;
	int	  prev_lpr_index;
	int	  dc_block_audio, dc_avg, adc_block_const;
	int	  dc_block_raw, dc_avgI, dc_avgQ, rdc_block_const;
	void	 (*mode_demod)(struct demod_state*);
	pthread_rwlock_t rw;
	pthread_cond_t ready;
	pthread_mutex_t ready_m;
	struct output_state *output_target;
	struct cmd_state *cmd;
};

struct output_state
{
	int	  exit_flag;
	pthread_t thread;
	FILE	 *file;
	char	 *filename;
	int16_t  result[MAXIMUM_BUF_LENGTH];
	int	  result_len;
	int	  rate;
	pthread_rwlock_t rw;
	pthread_cond_t ready;
	pthread_mutex_t ready_m;
};

struct controller_state
{
	int	  exit_flag;
	pthread_t thread;
	uint32_t freqs[FREQUENCIES_LIMIT];
	int	  freq_len;
	int	  freq_now;
	int	  edge;
	int	  wb_mode;
	pthread_cond_t hop;
	pthread_mutex_t hop_m;
	struct cmd_state *cmd;
};

// multiple of these, eventually
struct dongle_state dongle;
struct demod_state demod;
struct output_state output;
struct controller_state controller;
struct cmd_state cmd;


void usage(void)
{
	fprintf(stderr,
		"rtl_fm, a simple narrow band FM demodulator for RTL2832 based DVB-T receivers\n\n"
		"Use:\trtl_fm -f freq [-options] [filename]\n"
		"\t-f frequency_to_tune_to [Hz]\n"
		"\t	use multiple -f for scanning (requires squelch)\n"
		"\t	ranges supported, -f 118M:137M:25k\n"
		"\t[-C command_filename: command file with comma seperated values (.csv). sets modulation 'raw']\n"
		"\t\tcommand file contains lines with: freq,gain,trig-crit,trig_level,trig_tolerance,#meas,#blocks,trigger_command,arguments\n"
		"\t\t with trig_crit one of 'in', 'out', 'lt' or 'gt'\n"
		"\t[-B num_samples at capture rate: remove that many samples at capture_rate after changing frequency (default: 4096)]\n"
		"\t[-m minimum_capture_rate Hz (default: 1m, min=900k, max=3.2m)]\n"
		"\t[-v increase verbosity (default: 0)]\n"
		"\t[-M modulation (default: fm)]\n"
		"\t	fm or nbfm or nfm, wbfm or wfm, raw or iq, am, usb, lsb\n"
		"\t	wbfm == -M fm -s 170k -o 4 -A fast -r 32k -l 0 -E deemp\n"
		"\t	raw mode outputs 2x16 bit IQ pairs\n"
		"\t[-s sample_rate (default: 24k)]\n"
		"\t[-d device_index (default: 0)]\n"
		"\t[-T enable bias-T on GPIO PIN 0 (works for rtl-sdr.com v3 dongles)]\n"
<<<<<<< HEAD
		"\t[-D direct_sampling_mode (default: 0, 1 = I, 2 = Q, 3 = I below threshold, 4 = Q below threshold)]\n"
		"\t[-D direct_sampling_threshold_frequency (default: 0 use tuner specific frequency threshold for 3 and 4)]\n"
=======
>>>>>>> 9573e68d
		"\t[-g tuner_gain (default: automatic)]\n"
		"\t[-w tuner_bandwidth in Hz (default: automatic)]\n"
		"\t[-W length of single buffer in units of 512 samples (default: 32 was 256)]\n"
		"\t[-l squelch_level (default: 0/off)]\n"
		"\t[-L N  prints levels every N calculations]\n"
		"\t	output are comma separated values (csv):\n"
		"\t	avg rms since last output, max rms since last output, overall max rms, squelch (paramed), rms, rms level, avg rms level\n"
		"\t[-c de-emphasis_time_constant in us for wbfm. 'us' or 'eu' for 75/50 us (default: us)]\n"
		//"\t	for fm squelch is inverted\n"
		"\t[-o oversampling (default: 1, 4 recommended)]\n"
		"\t[-p ppm_error (default: 0)]\n"
		"\t[-E enable_option (default: none)]\n"
		"\t	use multiple -E to enable multiple options\n"
		"\t	edge:   enable lower edge tuning\n"
		"\t	rdc:    enable dc blocking filter on raw I/Q data at capture rate\n"
		"\t	adc:    enable dc blocking filter on demodulated audio\n"
		"\t	dc:     same as adc\n"
		"\t	rtlagc: enable rtl2832's digital agc (default: off)\n"
		"\t	agc:    same as rtlagc\n"
		"\t	deemp:  enable de-emphasis filter\n"
		"\t	direct: enable direct sampling (bypasses tuner, uses rtl2832 xtal)\n"
		"\t	offset: enable offset tuning (only e4000 tuner)\n"
		"\t[-q dc_avg_factor for option rdc (default: 9)]\n"
		"\t[-n disables demodulation output to stdout/file]\n"
		"\tfilename ('-' means stdout)\n"
		"\t	omitting the filename also uses stdout\n\n"
		"Experimental options:\n"
		"\t[-r resample_rate (default: none / same as -s)]\n"
		"\t[-t squelch_delay (default: 10)]\n"
		"\t	+values will mute/scan, -values will exit\n"
		"\t[-F fir_size (default: off)]\n"
		"\t	enables low-leakage downsample filter\n"
		"\t	size can be 0 or 9.  0 has bad roll off\n"
		"\t[-A std/fast/lut choose atan math (default: std)]\n"
		//"\t[-C clip_path (default: off)\n"
		//"\t (create time stamped raw clips, requires squelch)\n"
		//"\t (path must have '\%s' and will expand to date_time_freq)\n"
		//"\t[-H hop_fifo (default: off)\n"
		//"\t (fifo will contain the active frequency)\n"
		"\n"
		"Produces signed 16 bit ints, use Sox or aplay to hear them.\n"
		"\trtl_fm ... | play -t raw -r 24k -es -b 16 -c 1 -V1 -\n"
		"\t		   | aplay -r 24k -f S16_LE -t raw -c 1\n"
		"\t  -M wbfm  | play -r 32k ... \n"
		"\t  -s 22050 | multimon -t raw /dev/stdin\n\n");
	exit(1);
}

#ifdef _WIN32
BOOL WINAPI
sighandler(int signum)
{
	if (CTRL_C_EVENT == signum) {
		fprintf(stderr, "Signal caught, exiting!\n");
		do_exit = 1;
		rtlsdr_cancel_async(dongle.dev);
		return TRUE;
	}
	return FALSE;
}
#else
static void sighandler(int signum)
{
	fprintf(stderr, "Signal caught, exiting!\n");
	do_exit = 1;
	rtlsdr_cancel_async(dongle.dev);
}
#endif

/* more cond dumbness */
#define safe_cond_signal(n, m) pthread_mutex_lock(m); pthread_cond_signal(n); pthread_mutex_unlock(m)
#define safe_cond_wait(n, m) pthread_mutex_lock(m); pthread_cond_wait(n, m); pthread_mutex_unlock(m)

/* {length, coef, coef, coef}  and scaled by 2^15
   for now, only length 9, optimal way to get +85% bandwidth */
#define CIC_TABLE_MAX 10
int cic_9_tables[][10] = {
	{0,},
	{9, -156,  -97, 2798, -15489, 61019, -15489, 2798,  -97, -156},
	{9, -128, -568, 5593, -24125, 74126, -24125, 5593, -568, -128},
	{9, -129, -639, 6187, -26281, 77511, -26281, 6187, -639, -129},
	{9, -122, -612, 6082, -26353, 77818, -26353, 6082, -612, -122},
	{9, -120, -602, 6015, -26269, 77757, -26269, 6015, -602, -120},
	{9, -120, -582, 5951, -26128, 77542, -26128, 5951, -582, -120},
	{9, -119, -580, 5931, -26094, 77505, -26094, 5931, -580, -119},
	{9, -119, -578, 5921, -26077, 77484, -26077, 5921, -578, -119},
	{9, -119, -577, 5917, -26067, 77473, -26067, 5917, -577, -119},
	{9, -199, -362, 5303, -25505, 77489, -25505, 5303, -362, -199},
};

#if defined(_MSC_VER) && (_MSC_VER < 1800)
double log2(double n)
{
	return log(n) / log(2.0);
}
#endif


/* uint8_t negation = 255 - x */
#define NEG_U8( x )     ( 255 - x )
/* MUL_PLUS_J:    (a + j*b ) * j =  -b + j *  a */
/* MUL_MINUS_ONE: (a + j*b ) * -1 = -a + j * -b */
/* MUL_MINUS_J:   (a + j*b ) * -j =  b + j * -a */
#define MUL_PLUS_J_U8( X, J )	\
    tmp = X[J]; \
    X[J] = NEG_U8( X[J+1] ); \
    X[J+1] = tmp

#define MUL_MINUS_ONE_U8( X, J ) \
    X[J] = NEG_U8( X[J] ); \
    X[J+1] = NEG_U8( X[J+1] )

#define MUL_MINUS_J_U8( X, J ) \
    tmp = X[J]; \
    X[J] = X[J+1]; \
    X[J+1] = NEG_U8( tmp )


#define MUL_PLUS_J_INT( X, J )	\
    tmp = X[J]; \
    X[J] = - X[J+1]; \
    X[J+1] = tmp

#define MUL_MINUS_ONE_INT( X, J ) \
    X[J] = - X[J]; \
    X[J+1] = - X[J+1]

#define MUL_MINUS_J_INT( X, J ) \
    tmp = X[J]; \
    X[J] = X[J+1]; \
    X[J+1] = -tmp


void rotate16_90(int16_t *buf, uint32_t len)
{
	/* 90 degree rotation is 1, +j, -1, -j */
	uint32_t i;
	int16_t tmp;
	for (i=0; i<len; i+=8) {
		MUL_PLUS_J_INT( buf, i+2 );
		MUL_MINUS_ONE_INT( buf, i+4 );
		MUL_MINUS_J_INT( buf, i+6 );
	}
}

void rotate16_neg90(int16_t *buf, uint32_t len)
{
	/* -90 degree rotation is 1, -j, -1, +j */
	uint32_t i;
	int16_t tmp;
	for (i=0; i<len; i+=8) {
		MUL_MINUS_J_INT( buf, i+2 );
		MUL_MINUS_ONE_INT( buf, i+4 );
		MUL_PLUS_J_INT( buf, i+6 );
	}
}


void rotate_90(unsigned char *buf, uint32_t len)
{
	/* 90 degree rotation is 1, +j, -1, -j */
	uint32_t i;
	unsigned char tmp;
	for (i=0; i<len; i+=8) {
		MUL_PLUS_J_U8( buf, i+2 );
		MUL_MINUS_ONE_U8( buf, i+4 );
		MUL_MINUS_J_U8( buf, i+6 );
	}
}

void rotate_neg90(unsigned char *buf, uint32_t len)
{
	/* -90 degree rotation is 1, -j, -1, +j */
	uint32_t i;
	unsigned char tmp;
	for (i=0; i<len; i+=8) {
		MUL_MINUS_J_U8( buf, 2 );
		MUL_MINUS_ONE_U8( buf, 4 );
		MUL_PLUS_J_U8( buf, 6 );
	}
}

void low_pass(struct demod_state *d)
/* simple square window FIR */
{
	int i=0, i2=0;
	while (i < d->lp_len) {
		d->now_r += d->lowpassed[i];
		d->now_j += d->lowpassed[i+1];
		i += 2;
		d->prev_index++;
		if (d->prev_index < d->downsample) {
			continue;
		}
		d->lowpassed[i2]   = d->now_r; // * d->output_scale;
		d->lowpassed[i2+1] = d->now_j; // * d->output_scale;
		d->prev_index = 0;
		d->now_r = 0;
		d->now_j = 0;
		i2 += 2;
	}
	d->lp_len = i2;
}

static char * trim(char * s) {
	char *p = s;
	int l = strlen(p);

	while(isspace(p[l - 1])) p[--l] = 0;
	while(*p && isspace(*p)) ++p;

	return p;
}


static void cmd_init(struct cmd_state *c)
{
	int k;
	c->filename = NULL;
	c->file = NULL;
	c->lineNo = 1;
	c->checkADCmax = 0;
	c->checkADCrms = 0;
	c->prevFreq = -1;
	c->prevGain = -200;
	c->prevBandwidth = -1;
	c->freq = 0;
	c->gain = 0;
	c->trigCrit = crit_IN;
	c->refLevel = 0.0;
	c->refLevelTol = 0.0;
	c->numMeas = 0;
	c->numBlockTrigger = 0;
	c->command = NULL;
	c->args = NULL;
	c->levelSum = 0.0;
	c->numSummed = 0;
	c->omitFirstFreqLevels = 3;
	for (k = 0; k < FREQUENCIES_LIMIT; k++) {
		c->waitTrigger[k] = 0;
		c->statNumLevels[k] = 0;
		c->statFreq[k] = 0;
		c->statSumLevels[k] = 0.0;
		c->statMinLevel[k] = 0.0F;
		c->statMaxLevel[k] = 0.0F;
	}
}

static int toNextCmdLine(struct cmd_state *c)
{
	const char * delim = ",";
	char * pLine = NULL;
	char * pCmdFreq = NULL;
	char * pCmdGain = NULL;
	char * pCmdTrigCrit = NULL;
	char * pCmdLevel = NULL;
	char * pCmdTol = NULL;
	char * pCmdNumMeas = NULL;
	char * pCmdNumBlockTrigger = NULL;
	int numValidLines = 1;  /* assume valid lines */
	while (1) {
		if (c->file && feof(c->file)) {
			if (!numValidLines) {
				fprintf(stderr, "error: command file '%s' does not contain any valid lines!\n", c->filename);
				return 0;
			}
			fclose(c->file);
			c->file = NULL;
		}
		if (!c->file) {
			c->file = fopen(c->filename, "r");
			numValidLines = 0;
			c->lineNo = 0;
		}
		if (!c->file)
			return 0;
		pLine = fgets(c->acLine, 4096, c->file);
		if (!pLine) {
			continue;
		}
		c->lineNo++;
		pLine = trim(c->acLine);
		if (pLine[0]=='#' || pLine[0]==0)
			continue;  /* detect comment lines and empty lines */

		pCmdFreq = strtok(pLine, delim);
		if (!pCmdFreq) { fprintf(stderr, "error parsing frequency in line %d of command file!\n", c->lineNo); continue; }
		pCmdFreq = trim(pCmdFreq);
		/* check keywords */
		if (!strcmp(pCmdFreq, "adc") || !strcmp(pCmdFreq, "adcmax")) {
			c->checkADCmax = 1;
			continue;
		}
		else if (!strcmp(pCmdFreq, "adcrms")) {
			c->checkADCrms = 1;
			continue;
		}
		c->freq = (uint32_t)atofs(pCmdFreq);

		pCmdGain = strtok(NULL, delim);
		if (!pCmdGain) { fprintf(stderr, "error parsing gain in line %d of command file!\n", c->lineNo); continue; }
		pCmdGain = trim(pCmdGain);
		if (!strcmp(pCmdGain,"auto") || !strcmp(pCmdGain,"a"))
			c->gain = AUTO_GAIN;
		else
			c->gain = (int)(atof(pCmdGain) * 10);

		pCmdTrigCrit = strtok(NULL, delim);
		if (!pCmdTrigCrit) { fprintf(stderr, "error parsing expr in line %d of command file!\n", c->lineNo); continue; }
		pCmdTrigCrit = trim(pCmdTrigCrit);
		if (!strcmp(pCmdTrigCrit,"in"))			c->trigCrit = crit_IN;
		else if (!strcmp(pCmdTrigCrit,"=="))	c->trigCrit = crit_IN;
		else if (!strcmp(pCmdTrigCrit,"out"))	c->trigCrit = crit_OUT;
		else if (!strcmp(pCmdTrigCrit,"!="))	c->trigCrit = crit_OUT;
		else if (!strcmp(pCmdTrigCrit,"<>"))	c->trigCrit = crit_OUT;
		else if (!strcmp(pCmdTrigCrit,"lt"))	c->trigCrit = crit_LT;
		else if (!strcmp(pCmdTrigCrit,"<"))		c->trigCrit = crit_LT;
		else if (!strcmp(pCmdTrigCrit,"gt"))	c->trigCrit = crit_GT;
		else if (!strcmp(pCmdTrigCrit,">"))		c->trigCrit = crit_GT;
		else { fprintf(stderr, "error parsing expr in line %d of command file!\n", c->lineNo); continue; }

		pCmdLevel = strtok(NULL, delim);
		if (!pCmdLevel) { fprintf(stderr, "error parsing level in line %d of command file!\n", c->lineNo); continue; }
		c->refLevel = atof(trim(pCmdLevel));

		pCmdTol = strtok(NULL, delim);
		if (!pCmdTol) { fprintf(stderr, "error parsing tolerance in line %d of command file!\n", c->lineNo); continue; }
		c->refLevelTol = atof(trim(pCmdTol));

		pCmdNumMeas = strtok(NULL, delim);
		if (!pCmdNumMeas) { fprintf(stderr, "error parsing #measurements in line %d of command file!\n", c->lineNo); continue; }
		c->numMeas = atoi(trim(pCmdNumMeas));
		if (c->numMeas <= 0) { fprintf(stderr, "warning: fixed #measurements from %d to 10 in line %d of command file!\n", c->numMeas, c->lineNo); c->numMeas=10; }

		pCmdNumBlockTrigger = strtok(NULL, delim);
		if (!pCmdNumBlockTrigger) { fprintf(stderr, "error parsing #blockTrigger in line %d of command file!\n", c->lineNo); continue; }
		c->numBlockTrigger = atoi(trim(pCmdNumBlockTrigger));

		c->command = strtok(NULL, delim);
		/* no check: allow empty string. just trim it */
		if (c->command)
			c->command = trim(c->command);

		c->args = strtok(NULL, delim);
		/* no check: allow empty string. just trim it */
		if (c->args)
			c->args = trim(c->args);

		if (verbosity >= 2)
			fprintf(stderr, "read from cmd file: freq %.3f kHz, gain %0.1f dB, level %s {%.1f +/- %.1f}, cmd '%s %s'\n",
				c->freq /1000.0, c->gain /10.0, 
				aCritStr[c->trigCrit], c->refLevel, c->refLevelTol,
				(c->command ? c->command : "%"), (c->args ? c->args : "") );

		numValidLines++;
		return 1;
	}

	return 0;
}

static int testTrigCrit(struct cmd_state *c, double level)
{
	switch(c->trigCrit)
	{
	case crit_IN:	return ( c->refLevel-c->refLevelTol <= level && level <= c->refLevel+c->refLevelTol );
	case crit_OUT:	return ( c->refLevel-c->refLevelTol > level || level > c->refLevel+c->refLevelTol );
	case crit_LT:	return ( level < c->refLevel-c->refLevelTol );
	case crit_GT:	return ( level > c->refLevel+c->refLevelTol );
	}
	return 0;
}

static void checkTriggerCommand(struct cmd_state *c, unsigned char adcSampleMax, double powerSum, int powerCount )
{
	char acRepFreq[32], acRepGain[32], acRepMLevel[32], acRepRefLevel[32], acRepRefTolerance[32];
	char * execSearchStrings[7] = { "!freq!", "!gain!", "!mlevel!", "!crit!", "!reflevel!", "!reftol!", NULL };
	char * execReplaceStrings[7] = { acRepFreq, acRepGain, acRepMLevel, NULL, acRepRefLevel, acRepRefTolerance, NULL };
	double triggerLevel;
	double adcRms = 0.0;
	int k, triggerCommand = 0;
	int adcMax = (int)adcSampleMax - 127;
	char adcText[128];

	if (c->numSummed != c->numMeas)
		return;

	if (c->omitFirstFreqLevels) {
		/* workaround: measured levels of first controlled frequency looks wrong! */
		c->omitFirstFreqLevels--;
		return;
	}

	/* decrease all counters */
	for ( k = 0; k < FREQUENCIES_LIMIT; k++ ) {
		if ( c->waitTrigger[k] > 0 ) {
			c->waitTrigger[k] -= c->numMeas;
			if ( c->waitTrigger[k] < 0 )
				c->waitTrigger[k] = 0;
		}
	}
	triggerLevel = 20.0 * log10( 1E-10 + c->levelSum / c->numSummed );
	triggerCommand = testTrigCrit(c, triggerLevel);

	/* update statistics */
	if ( c->lineNo < FREQUENCIES_LIMIT ) {
		if ( c->statNumLevels[c->lineNo] == 0 ) {
			++c->statNumLevels[c->lineNo];
			c->statFreq[c->lineNo] = c->freq;
			c->statSumLevels[c->lineNo] = triggerLevel;
			c->statMinLevel[c->lineNo] = (float)triggerLevel;
			c->statMaxLevel[c->lineNo] = (float)triggerLevel;
		} else if ( c->statFreq[c->lineNo] == c->freq ) {
			++c->statNumLevels[c->lineNo];
			c->statSumLevels[c->lineNo] += triggerLevel;
			if ( c->statMinLevel[c->lineNo] > (float)triggerLevel )
				c->statMinLevel[c->lineNo] = (float)triggerLevel;
			if ( c->statMaxLevel[c->lineNo] < (float)triggerLevel )
				c->statMaxLevel[c->lineNo] = (float)triggerLevel;
		}
	}

	adcText[0] = 0;
	if (c->checkADCmax && c->checkADCrms) {
		adcRms = (powerCount >0) ? sqrt( powerSum / powerCount ) : -1.0;
		sprintf(adcText, "adc max %3d%s rms %5.1f ", adcMax, (adcMax>=64 ? (adcMax>=120 ? "!!" : "! " ) : "  "), adcRms );
	}
	else if (c->checkADCmax)
		sprintf(adcText, "adc max %3d%s ", adcMax, (adcMax>=64 ? (adcMax>=120 ? "!!" : "! " ) : "  ") );
	else if (c->checkADCrms) {
		adcRms = (powerCount >0) ? sqrt( powerSum / powerCount ) : -1.0;
		sprintf(adcText, "adc rms %5.1f ", adcRms );
	}

	if ( c->lineNo < FREQUENCIES_LIMIT && c->waitTrigger[c->lineNo] <= 0 ) {
			c->waitTrigger[c->lineNo] = triggerCommand ? c->numBlockTrigger : 0;
			if (verbosity)
				fprintf(stderr, "%.3f kHz: gain %4.1f + level %4.1f dB %s=> %s\n",
					(double)c->freq /1000.0, 0.1*c->gain, triggerLevel, adcText,
					(triggerCommand ? "activates trigger" : "does not trigger") );
			if (triggerCommand && c->command && c->command[0]) {
				fprintf(stderr, "command to trigger is '%s %s'\n", c->command, c->args);
				/* prepare search/replace of special parameters for command arguments */
				snprintf(acRepFreq, 32, "%u", c->freq);
				snprintf(acRepGain, 32, "%d", c->gain);
				snprintf(acRepMLevel, 32, "%d", (int)(0.5 + triggerLevel*10.0) );
				execReplaceStrings[3] = aCritStr[c->trigCrit];
				snprintf(acRepRefLevel, 32, "%d", (int)(0.5 + c->refLevel*10.0) );
				snprintf(acRepRefTolerance, 32, "%d", (int)(0.5 + c->refLevelTol*10.0) );
				executeInBackground( c->command, c->args, execSearchStrings, execReplaceStrings );
			}
	} else if (verbosity) {
		fprintf(stderr, "%.3f kHz: gain %4.1f + level %4.1f dB %s=> %s, blocks for %d\n",
			(double)c->freq /1000.0, 0.1*c->gain, triggerLevel, adcText, (triggerCommand ? "would trigger" : "does not trigger"),
			(c->lineNo < FREQUENCIES_LIMIT ? c->waitTrigger[c->lineNo] : -1 ) );
	}
	c->numSummed++;
}


int low_pass_simple(int16_t *signal2, int len, int step)
// no wrap around, length must be multiple of step
{
	int i, i2, sum;
	for(i=0; i < len; i+=step) {
		sum = 0;
		for(i2=0; i2<step; i2++) {
			sum += (int)signal2[i + i2];
		}
		//signal2[i/step] = (int16_t)(sum / step);
		signal2[i/step] = (int16_t)(sum);
	}
	signal2[i/step + 1] = signal2[i/step];
	return len / step;
}

void low_pass_real(struct demod_state *s)
/* simple square window FIR */
// add support for upsampling?
{
	int i=0, i2=0;
	int fast = (int)s->rate_out;
	int slow = s->rate_out2;
	while (i < s->result_len) {
		s->now_lpr += s->result[i];
		i++;
		s->prev_lpr_index += slow;
		if (s->prev_lpr_index < fast) {
			continue;
		}
		s->result[i2] = (int16_t)(s->now_lpr / (fast/slow));
		s->prev_lpr_index -= fast;
		s->now_lpr = 0;
		i2 += 1;
	}
	s->result_len = i2;
}

void fifth_order(int16_t *data, int length, int16_t *hist)
/* for half of interleaved data */
{
	int i;
	int16_t a, b, c, d, e, f;
	a = hist[1];
	b = hist[2];
	c = hist[3];
	d = hist[4];
	e = hist[5];
	f = data[0];
	/* a downsample should improve resolution, so don't fully shift */
	data[0] = (a + (b+e)*5 + (c+d)*10 + f) >> 4;
	for (i=4; i<length; i+=4) {
		a = c;
		b = d;
		c = e;
		d = f;
		e = data[i-2];
		f = data[i];
		data[i/2] = (a + (b+e)*5 + (c+d)*10 + f) >> 4;
	}
	/* archive */
	hist[0] = a;
	hist[1] = b;
	hist[2] = c;
	hist[3] = d;
	hist[4] = e;
	hist[5] = f;
}

void generic_fir(int16_t *data, int length, int *fir, int16_t *hist)
/* Okay, not at all generic.  Assumes length 9, fix that eventually. */
{
	int d, temp, sum;
	for (d=0; d<length; d+=2) {
		temp = data[d];
		sum = 0;
		sum += (hist[0] + hist[8]) * fir[1];
		sum += (hist[1] + hist[7]) * fir[2];
		sum += (hist[2] + hist[6]) * fir[3];
		sum += (hist[3] + hist[5]) * fir[4];
		sum +=			hist[4]  * fir[5];
		data[d] = sum >> 15 ;
		hist[0] = hist[1];
		hist[1] = hist[2];
		hist[2] = hist[3];
		hist[3] = hist[4];
		hist[4] = hist[5];
		hist[5] = hist[6];
		hist[6] = hist[7];
		hist[7] = hist[8];
		hist[8] = temp;
	}
}

/* define our own complex math ops
   because ARMv5 has no hardware float */

void multiply(int ar, int aj, int br, int bj, int *cr, int *cj)
{
	*cr = ar*br - aj*bj;
	*cj = aj*br + ar*bj;
}

int polar_discriminant(int ar, int aj, int br, int bj)
{
	int cr, cj;
	double angle;
	multiply(ar, aj, br, -bj, &cr, &cj);
	angle = atan2((double)cj, (double)cr);
	return (int)(angle / 3.14159 * (1<<14));
}

int fast_atan2(int y, int x)
/* pre scaled for int16 */
{
	int yabs, angle;
	int pi4=(1<<12), pi34=3*(1<<12);  // note pi = 1<<14
	if (x==0 && y==0) {
		return 0;
	}
	yabs = y;
	if (yabs < 0) {
		yabs = -yabs;
	}
	if (x >= 0) {
		angle = pi4  - pi4 * (x-yabs) / (x+yabs);
	} else {
		angle = pi34 - pi4 * (x+yabs) / (yabs-x);
	}
	if (y < 0) {
		return -angle;
	}
	return angle;
}

int polar_disc_fast(int ar, int aj, int br, int bj)
{
	int cr, cj;
	multiply(ar, aj, br, -bj, &cr, &cj);
	return fast_atan2(cj, cr);
}

int atan_lut_init(void)
{
	int i = 0;

	atan_lut = malloc(atan_lut_size * sizeof(int));

	for (i = 0; i < atan_lut_size; i++) {
		atan_lut[i] = (int) (atan((double) i / (1<<atan_lut_coef)) / 3.14159 * (1<<14));
	}

	return 0;
}

int polar_disc_lut(int ar, int aj, int br, int bj)
{
	int cr, cj, x, x_abs;

	multiply(ar, aj, br, -bj, &cr, &cj);

	/* special cases */
	if (cr == 0 || cj == 0) {
		if (cr == 0 && cj == 0)
			{return 0;}
		if (cr == 0 && cj > 0)
			{return 1 << 13;}
		if (cr == 0 && cj < 0)
			{return -(1 << 13);}
		if (cj == 0 && cr > 0)
			{return 0;}
		if (cj == 0 && cr < 0)
			{return 1 << 14;}
	}

	/* real range -32768 - 32768 use 64x range -> absolute maximum: 2097152 */
	x = (cj << atan_lut_coef) / cr;
	x_abs = abs(x);

	if (x_abs >= atan_lut_size) {
		/* we can use linear range, but it is not necessary */
		return (cj > 0) ? 1<<13 : -(1<<13);
	}

	if (x > 0) {
		return (cj > 0) ? atan_lut[x] : atan_lut[x] - (1<<14);
	} else {
		return (cj > 0) ? (1<<14) - atan_lut[-x] : -atan_lut[-x];
	}

	return 0;
}

void fm_demod(struct demod_state *fm)
{
	int i, pcm;
	int16_t *lp = fm->lowpassed;
	pcm = polar_discriminant(lp[0], lp[1],
		fm->pre_r, fm->pre_j);
	fm->result[0] = (int16_t)pcm;
	for (i = 2; i < (fm->lp_len-1); i += 2) {
		switch (fm->custom_atan) {
		case 0:
			pcm = polar_discriminant(lp[i], lp[i+1],
				lp[i-2], lp[i-1]);
			break;
		case 1:
			pcm = polar_disc_fast(lp[i], lp[i+1],
				lp[i-2], lp[i-1]);
			break;
		case 2:
			pcm = polar_disc_lut(lp[i], lp[i+1],
				lp[i-2], lp[i-1]);
			break;
		}
		fm->result[i/2] = (int16_t)pcm;
	}
	fm->pre_r = lp[fm->lp_len - 2];
	fm->pre_j = lp[fm->lp_len - 1];
	fm->result_len = fm->lp_len/2;
}

void am_demod(struct demod_state *fm)
// todo, fix this extreme laziness
{
	int i, pcm;
	int16_t *lp = fm->lowpassed;
	int16_t *r  = fm->result;
	for (i = 0; i < fm->lp_len; i += 2) {
		// hypot uses floats but won't overflow
		//r[i/2] = (int16_t)hypot(lp[i], lp[i+1]);
		pcm = lp[i] * lp[i];
		pcm += lp[i+1] * lp[i+1];
		r[i/2] = (int16_t)sqrt(pcm) * fm->output_scale;
	}
	fm->result_len = fm->lp_len/2;
	// lowpass? (3khz)  highpass?  (dc)
}

void usb_demod(struct demod_state *fm)
{
	int i, pcm;
	int16_t *lp = fm->lowpassed;
	int16_t *r  = fm->result;
	for (i = 0; i < fm->lp_len; i += 2) {
		pcm = lp[i] + lp[i+1];
		r[i/2] = (int16_t)pcm * fm->output_scale;
	}
	fm->result_len = fm->lp_len/2;
}

void lsb_demod(struct demod_state *fm)
{
	int i, pcm;
	int16_t *lp = fm->lowpassed;
	int16_t *r  = fm->result;
	for (i = 0; i < fm->lp_len; i += 2) {
		pcm = lp[i] - lp[i+1];
		r[i/2] = (int16_t)pcm * fm->output_scale;
	}
	fm->result_len = fm->lp_len/2;
}

void raw_demod(struct demod_state *fm)
{
	int i;
	for (i = 0; i < fm->lp_len; i++) {
		fm->result[i] = (int16_t)fm->lowpassed[i];
	}
	fm->result_len = fm->lp_len;
}

void deemph_filter(struct demod_state *fm)
{
	static int avg;  // cheating...
	int i, d;
	// de-emph IIR
	// avg = avg * (1 - alpha) + sample * alpha;
	for (i = 0; i < fm->result_len; i++) {
		d = fm->result[i] - avg;
		if (d > 0) {
			avg += (d + fm->deemph_a/2) / fm->deemph_a;
		} else {
			avg += (d - fm->deemph_a/2) / fm->deemph_a;
		}
		fm->result[i] = (int16_t)avg;
	}
}

void dc_block_audio_filter(struct demod_state *fm)
{
	int i, avg;
	int64_t sum = 0;
	for (i=0; i < fm->result_len; i++) {
		sum += fm->result[i];
	}
	avg = sum / fm->result_len;
	avg = (avg + fm->dc_avg * fm->adc_block_const) / ( fm->adc_block_const + 1 );
	for (i=0; i < fm->result_len; i++) {
		fm->result[i] -= avg;
	}
	fm->dc_avg = avg;
}

void dc_block_raw_filter(struct demod_state *fm, int16_t *buf, int len)
{
	/* derived from dc_block_audio_filter,
		running over the raw I/Q components
	*/
	int i, avgI, avgQ;
	int64_t sumI = 0;
	int64_t sumQ = 0;
	for (i = 0; i < len; i += 2) {
		sumI += buf[i];
		sumQ += buf[i+1];
	}
	avgI = sumI / ( len / 2 );
	avgQ = sumQ / ( len / 2 );
	avgI = (avgI + fm->dc_avgI * fm->rdc_block_const) / ( fm->rdc_block_const + 1 );
	avgQ = (avgQ + fm->dc_avgQ * fm->rdc_block_const) / ( fm->rdc_block_const + 1 );
	for (i = 0; i < len; i += 2) {
		buf[i] -= avgI;
		buf[i+1] -= avgQ;
	}
	fm->dc_avgI = avgI;
	fm->dc_avgQ = avgQ;
}
int mad(int16_t *samples, int len, int step)
/* mean average deviation */
{
	int i=0, sum=0, ave=0;
	if (len == 0)
		{return 0;}
	for (i=0; i<len; i+=step) {
		sum += samples[i];
	}
	ave = sum / (len * step);
	sum = 0;
	for (i=0; i<len; i+=step) {
		sum += abs(samples[i] - ave);
	}
	return sum / (len / step);
}

int rms(int16_t *samples, int len, int step, int omitDCfix)
/* largely lifted from rtl_power */
{
	double dc, err;
	int i, num;
	int32_t t, s;
	uint32_t p;  /* use sign bit to prevent overflow */

	p = 0;
	t = 0L;
	while (len > step * 32768) /* 8 bit squared = 16 bit. limit to 2^16 for 32 bit squared sum */
		++step;  /* increase step to prevent overflow */
	for (i=0; i<len; i+=step) {
		s = (long)samples[i];
		t += s;
		p += s * s;
	}

	if (omitDCfix) {
		/* DC is already corrected. No need to do it again */
		num = len / step;
		return (int)sqrt( (double)(p) / num );
	}

	/* correct for dc offset in squares */
	dc = (double)(t*step) / (double)len;
	err = t * 2 * dc - dc * dc * len;

	return (int)sqrt((p-err) / len);
}

void arbitrary_upsample(int16_t *buf1, int16_t *buf2, int len1, int len2)
/* linear interpolation, len1 < len2 */
{
	int i = 1;
	int j = 0;
	int tick = 0;
	double frac;  // use integers...
	while (j < len2) {
		frac = (double)tick / (double)len2;
		buf2[j] = (int16_t)(buf1[i-1]*(1-frac) + buf1[i]*frac);
		j++;
		tick += len1;
		if (tick > len2) {
			tick -= len2;
			i++;
		}
		if (i >= len1) {
			i = len1 - 1;
			tick = len2;
		}
	}
}

void arbitrary_downsample(int16_t *buf1, int16_t *buf2, int len1, int len2)
/* fractional boxcar lowpass, len1 > len2 */
{
	int i = 1;
	int j = 0;
	int tick = 0;
	double remainder = 0;
	double frac;  // use integers...
	buf2[0] = 0;
	while (j < len2) {
		frac = 1.0;
		if ((tick + len2) > len1) {
			frac = (double)(len1 - tick) / (double)len2;}
		buf2[j] += (int16_t)((double)buf1[i] * frac + remainder);
		remainder = (double)buf1[i] * (1.0-frac);
		tick += len2;
		i++;
		if (tick > len1) {
			j++;
			buf2[j] = 0;
			tick -= len1;
		}
		if (i >= len1) {
			i = len1 - 1;
			tick = len1;
		}
	}
	for (j=0; j<len2; j++) {
		buf2[j] = buf2[j] * len2 / len1;}
}

void arbitrary_resample(int16_t *buf1, int16_t *buf2, int len1, int len2)
/* up to you to calculate lengths and make sure it does not go OOB
 * okay for buffers to overlap, if you are downsampling */
{
	if (len1 < len2) {
		arbitrary_upsample(buf1, buf2, len1, len2);
	} else {
		arbitrary_downsample(buf1, buf2, len1, len2);
	}
}

void full_demod(struct demod_state *d)
{
	struct cmd_state *c = d->cmd;
	double freqK, avgRms, rmsLevel, avgRmsLevel;
	int i, ds_p;
	int sr = 0;
	static int printBlockLen = 1;
	ds_p = d->downsample_passes;
	if (ds_p) {
		for (i=0; i < ds_p; i++) {
			fifth_order(d->lowpassed,   (d->lp_len >> i), d->lp_i_hist[i]);
			fifth_order(d->lowpassed+1, (d->lp_len >> i) - 1, d->lp_q_hist[i]);
		}
		d->lp_len = d->lp_len >> ds_p;
		/* droop compensation */
		if (d->comp_fir_size == 9 && ds_p <= CIC_TABLE_MAX) {
			generic_fir(d->lowpassed, d->lp_len,
				cic_9_tables[ds_p], d->droop_i_hist);
			generic_fir(d->lowpassed+1, d->lp_len-1,
				cic_9_tables[ds_p], d->droop_q_hist);
		}
	} else {
		low_pass(d);
	}
	/* power squelch */
	if (d->squelch_level) {
		sr = rms(d->lowpassed, d->lp_len, 1, d->dc_block_raw);
		if (sr >= 0) {
			if (sr < d->squelch_level) {
				d->squelch_hits++;
				for (i=0; i<d->lp_len; i++) {
					d->lowpassed[i] = 0;
				}
			} else {
				d->squelch_hits = 0;}
		}
	}

	if (printLevels) {
		if (!sr)
			sr = rms(d->lowpassed, d->lp_len, 1, d->dc_block_raw);
		--printLevelNo;
		if (printLevels && sr >= 0) {
			levelSum += sr;
			if (levelMax < sr)		levelMax = sr;
			if (levelMaxMax < sr)	levelMaxMax = sr;
			if  (!printLevelNo) {
				printLevelNo = printLevels;
				freqK = dongle.userFreq /1000.0;
				avgRms = levelSum / printLevels;
				rmsLevel = 20.0 * log10( 1E-10 + sr );
				avgRmsLevel = 20.0 * log10( 1E-10 + avgRms );
				fprintf(stderr, "%.3f kHz, %.1f avg rms, %d max rms, %d max max rms, %d squelch rms, %d rms, %.1f dB rms level, %.2f dB avg rms level\n",
					freqK, avgRms, levelMax, levelMaxMax, d->squelch_level, sr, rmsLevel, avgRmsLevel );
				levelMax = 0;
				levelSum = 0;
			}
		}
	}

	if (c->filename) {
		if (!sr)
			sr = rms(d->lowpassed, d->lp_len, 1, d->dc_block_raw);
		if ( printBlockLen && verbosity ) {
			fprintf(stderr, "block length for rms after decimation is %d samples\n", d->lp_len);
			if ( d->lp_len < 128 )
				fprintf(stderr, "\n  WARNING: increase block length with option -W\n\n");
			--printBlockLen;
		}
		if (!c->numSummed)
			c->levelSum = 0;
		if (c->numSummed < c->numMeas && sr >= 0) {
			c->levelSum += sr;
			c->numSummed++;
		}
	}

	d->mode_demod(d);  /* lowpassed -> result */
	if (d->mode_demod == &raw_demod) {
		return;
	}
	/* todo, fm noise squelch */
	// use nicer filter here too?
	if (d->post_downsample > 1) {
		d->result_len = low_pass_simple(d->result, d->result_len, d->post_downsample);}
	if (d->deemph) {
		deemph_filter(d);}
	if (d->dc_block_audio) {
		dc_block_audio_filter(d);}
	if (d->rate_out2 > 0) {
		low_pass_real(d);
		//arbitrary_resample(d->result, d->result, d->result_len, d->result_len * d->rate_out2 / d->rate_out);
	}
}

static void rtlsdr_callback(unsigned char *buf, uint32_t len, void *ctx)
{
	struct dongle_state *s = ctx;
	struct demod_state *d = s->demod_target;
	struct cmd_state *c = d->cmd;
	int i, muteLen = s->mute;
	unsigned char sampleMax;
	uint32_t sampleP, samplePowSum = 0.0;
	int samplePowCount = 0, step = 2;

	if (do_exit) {
		return;}
	if (!ctx) {
		return;}
	if (s->mute) {
		if(muteLen > (int)len)
			muteLen = len;
		s->mute -= muteLen;  /* we may need to mute multiple blocks */
		if(!c->filename) {
			for (i=0; i<muteLen; i++)
				buf[i] = 127;
		}
		/* reset adc max and power */
		s->samplePowSum = 0.0;
		s->samplePowCount = 0;
		s->sampleMax = 0;
	}
	/* OR all samples to allow checking overflow
	 * - before conversion to 16 bit and before DC filtering.
	 * we only get bitmask of positive samples (after -127) but that won't matter */
	if (c->checkADCmax ) {
		sampleMax = s->sampleMax;
		for (i=0; i<(int)len; i++) {
			if ( buf[i] > sampleMax )
				sampleMax = buf[i];
		}
		s->sampleMax = sampleMax;
	}
	if (c->checkADCrms ) {
		while ( len >= 16384 * step )
			step += 2;
		for (i=0; i<(int)len; i+= step) {
			sampleP  = ( (int)buf[i]   -127 ) * ( (int)buf[i]   -127 );  /* I^2 */
			sampleP += ( (int)buf[i+1] -127 ) * ( (int)buf[i+1] -127 );  /* Q^2 */
			samplePowSum += sampleP;
			++samplePowCount;
		}
		s->samplePowSum += (double)samplePowSum / samplePowCount;
		s->samplePowCount += 1;
	}
	/* 1st: convert to 16 bit - to allow easier calculation of DC */
	for (i=0; i<(int)len; i++) {
		s->buf16[i] = ( (int16_t)buf[i] - 127 );
	}
	/* 2nd: do DC filtering BEFORE up-mixing */
	if (d->dc_block_raw) {
		dc_block_raw_filter(d, s->buf16, (int)len);
	}
	if (muteLen && c->filename)
		return;	/* "mute" after the dc_block_raw_filter(), giving it time to remove the new DC */
	/* 3rd: down-mixing */
	if (!s->offset_tuning) {
		rotate16_neg90(s->buf16, (int)len);
	}
	pthread_rwlock_wrlock(&d->rw);
	memcpy(d->lowpassed, s->buf16, 2*len);
	d->lp_len = len;
	pthread_rwlock_unlock(&d->rw);
	safe_cond_signal(&d->ready, &d->ready_m);
}

static void *dongle_thread_fn(void *arg)
{
	struct dongle_state *s = arg;
	rtlsdr_read_async(s->dev, rtlsdr_callback, s, 0, s->buf_len);
	return 0;
}

static void *demod_thread_fn(void *arg)
{
	struct demod_state *d = arg;
	struct output_state *o = d->output_target;
	struct cmd_state *c = d->cmd;
	while (!do_exit) {
		safe_cond_wait(&d->ready, &d->ready_m);
		pthread_rwlock_wrlock(&d->rw);
		full_demod(d);
		pthread_rwlock_unlock(&d->rw);
		if (d->exit_flag) {
			do_exit = 1;
		}
		if (d->squelch_level && d->squelch_hits > d->conseq_squelch) {
			d->squelch_hits = d->conseq_squelch + 1;  /* hair trigger */
			safe_cond_signal(&controller.hop, &controller.hop_m);
			continue;
		}

		if (do_exit)
			break;

		if (c->filename && c->numSummed >= c->numMeas) {
			checkTriggerCommand(c, dongle.sampleMax, dongle.samplePowSum, dongle.samplePowCount);

			safe_cond_signal(&controller.hop, &controller.hop_m);
			continue;
		}

		if (OutputToStdout) {
			pthread_rwlock_wrlock(&o->rw);
			memcpy(o->result, d->result, 2*d->result_len);
			o->result_len = d->result_len;
			pthread_rwlock_unlock(&o->rw);
			safe_cond_signal(&o->ready, &o->ready_m);
		}
	}
	return 0;
}

static void *output_thread_fn(void *arg)
{
	struct output_state *s = arg;
	while (!do_exit) {
		// use timedwait and pad out under runs
		safe_cond_wait(&s->ready, &s->ready_m);
		pthread_rwlock_rdlock(&s->rw);
		fwrite(s->result, 2, s->result_len, s->file);
		pthread_rwlock_unlock(&s->rw);
	}
	return 0;
}

static void optimal_settings(uint32_t freq, uint32_t rate)
{
	// giant ball of hacks
	// seems unable to do a single pass, 2:1
	uint32_t capture_freq, capture_rate;
	struct dongle_state *d = &dongle;
	struct demod_state *dm = &demod;
	struct controller_state *cs = &controller;
	dm->downsample = (MinCaptureRate / dm->rate_in) + 1;
	if (dm->downsample_passes) {
		dm->downsample_passes = (int)log2(dm->downsample) + 1;
		dm->downsample = 1 << dm->downsample_passes;
	}
	if (verbosity >= 2) {
		fprintf(stderr, "downsample_passes = %d (= # of fifth_order() iterations), downsample = %d\n", dm->downsample_passes, dm->downsample );
	}
	capture_freq = freq;
	capture_rate = dm->downsample * dm->rate_in;
	if (verbosity >= 2)
		fprintf(stderr, "capture_rate = dm->downsample * dm->rate_in = %d * %d = %d\n", dm->downsample, dm->rate_in, capture_rate );
	if (!d->offset_tuning) {
		capture_freq = freq - capture_rate/4;
		if (verbosity >= 2)
			fprintf(stderr, "optimal_settings(freq = %u): capture_freq = freq - capture_rate/4 = %u\n", freq, capture_freq );
	}
	capture_freq += cs->edge * dm->rate_in / 2;
	if (verbosity >= 2)
		fprintf(stderr, "optimal_settings(freq = %u): capture_freq +=  cs->edge * dm->rate_in / 2 = %d * %d / 2 = %u\n", freq, cs->edge, dm->rate_in, capture_freq );
	dm->output_scale = (1<<15) / (128 * dm->downsample);
	if (dm->output_scale < 1) {
		dm->output_scale = 1;}
	if (dm->mode_demod == &fm_demod) {
		dm->output_scale = 1;}
	d->userFreq = freq;
	d->freq = capture_freq;
	d->rate = capture_rate;
	if (verbosity >= 2)
		fprintf(stderr, "optimal_settings(freq = %u) delivers freq %.0f, rate %.0f\n", freq, (double)d->freq, (double)d->rate );
}

static void *controller_thread_fn(void *arg)
{
	// thoughts for multiple dongles
	// might be no good using a controller thread if retune/rate blocks
	int i, r, execWaitHop = 1;
	struct controller_state *s = arg;
	struct cmd_state *c = s->cmd;

	if (s->wb_mode) {
		if (verbosity)
			fprintf(stderr, "wbfm: adding 16000 Hz to every input frequency\n");
		for (i=0; i < s->freq_len; i++) {
			s->freqs[i] += 16000;}
	}

	/* set up primary channel */
	if (c->filename) {
		dongle.mute = dongle.rate; /* over a second - until parametrized the dongle */
		toNextCmdLine(c);
		/*fprintf(stderr, "\nswitched to next command line. new freq %u\n", c->freq);*/
		s->freqs[0] = c->freq;
		execWaitHop = 0;
	}

	optimal_settings(s->freqs[0], demod.rate_in);
	if (dongle.direct_sampling) {
		verbose_direct_sampling(dongle.dev, 1);}
	if (dongle.offset_tuning) {
		verbose_offset_tuning(dongle.dev);}

	/* Set the frequency */
	if (verbosity) {
		fprintf(stderr, "verbose_set_frequency(%.3f kHz)\n", (double)dongle.userFreq /1000.0);
		if (!dongle.offset_tuning)
			fprintf(stderr, "  frequency is away from parametrized one, to avoid negative impact from dc\n");
	}
	verbose_set_frequency(dongle.dev, dongle.freq);
	fprintf(stderr, "Oversampling input by: %ix.\n", demod.downsample);
	fprintf(stderr, "Oversampling output by: %ix.\n", demod.post_downsample);
	fprintf(stderr, "Buffer size: %0.2fms\n",
		1000 * 0.5 * (float)ACTUAL_BUF_LENGTH / (float)dongle.rate);

	/* Set the sample rate */
	if (verbosity)
		fprintf(stderr, "verbose_set_sample_rate(%.0f Hz)\n", (double)dongle.rate);
	verbose_set_sample_rate(dongle.dev, dongle.rate);
	fprintf(stderr, "Output at %u Hz.\n", demod.rate_in/demod.post_downsample);

	while (!do_exit) {
		if (execWaitHop)
			safe_cond_wait(&s->hop, &s->hop_m);
		execWaitHop = 1;  /* execute following safe_cond_wait()'s */
		/* fprintf(stderr, "\nreceived hop condition\n"); */
		if (s->freq_len <= 1 && !c->filename) {
			continue;}
		if (!c->filename) {
			/* hacky hopping */
			s->freq_now = (s->freq_now + 1) % s->freq_len;
			optimal_settings(s->freqs[s->freq_now], demod.rate_in);
			rtlsdr_set_center_freq(dongle.dev, dongle.freq);
			dongle.mute = DEFAULT_BUFFER_DUMP;
		} else {
			dongle.mute = 2 * 3200000; /* over a second - until parametrized the dongle */
			c->numSummed = 0;

			toNextCmdLine(c);

			optimal_settings(c->freq, demod.rate_in);
			/* 1- set center frequency */
			if (c->prevFreq != dongle.freq) {
				rtlsdr_set_center_freq(dongle.dev, dongle.freq);
				c->prevFreq != dongle.freq;
			}
			/* 2- Set the tuner gain */
			if (c->prevGain != c->gain) {
				if (c->gain == AUTO_GAIN) {
					r = rtlsdr_set_tuner_gain_mode(dongle.dev, 0);
					if (r != 0)
						fprintf(stderr, "WARNING: Failed to set automatic tuner gain.\n");
					else
						c->prevGain = c->gain;
				} else {
					c->gain = nearest_gain(dongle.dev, c->gain);
					r = rtlsdr_set_tuner_gain_mode(dongle.dev, 1);
					if (r < 0)
						fprintf(stderr, "WARNING: Failed to enable manual gain.\n");
					else {
						r = rtlsdr_set_tuner_gain(dongle.dev, c->gain);
						if (r != 0)
							fprintf(stderr, "WARNING: Failed to set tuner gain.\n");
						else
							c->prevGain = c->gain;
					}
				}
			}
			/* 3- Set tuner bandwidth */
			if (c->prevBandwidth != dongle.bandwidth) {
				r = rtlsdr_set_tuner_bandwidth(dongle.dev, dongle.bandwidth);
				if (r < 0)
					fprintf(stderr, "WARNING: Failed to set bandwidth.\n");
				else
					c->prevBandwidth != dongle.bandwidth;
			}
			/* 4- Set ADC samplerate *
			r = rtlsdr_set_sample_rate(dongle.dev, dongle.rate);
			if (r < 0)
				fprintf(stderr, "WARNING: Failed to set sample rate.\n");
			*/

			c->levelSum = 0;
			c->numSummed = 0;
			/* reset DC filters */
			demod.dc_avg = 0;
			demod.dc_avgI = 0;
			demod.dc_avgQ = 0;
			dongle.mute = BufferDump;
			/* reset adc max and power */
			dongle.samplePowSum = 0.0;
			dongle.samplePowCount = 0;
			dongle.sampleMax = 0;
		}

	}
	return 0;
}

void frequency_range(struct controller_state *s, char *arg)
{
	char *start, *stop, *step;
	int i;
	start = arg;
	stop = strchr(start, ':') + 1;
	stop[-1] = '\0';
	step = strchr(stop, ':') + 1;
	step[-1] = '\0';
	for(i=(int)atofs(start); i<=(int)atofs(stop); i+=(int)atofs(step))
	{
		s->freqs[s->freq_len] = (uint32_t)i;
		s->freq_len++;
		if (s->freq_len >= FREQUENCIES_LIMIT) {
			break;}
	}
	stop[-1] = ':';
	step[-1] = ':';
}

void dongle_init(struct dongle_state *s)
{
	s->rate = DEFAULT_SAMPLE_RATE;
	s->gain = AUTO_GAIN; /* tenths of a dB */
	s->mute = 0;
	s->direct_sampling = 0;
	s->offset_tuning = 0;
	s->demod_target = &demod;
	s->samplePowSum = 0.0;
	s->samplePowCount = 0;
	s->sampleMax = 0;
	s->bandwidth = 0;
	s->buf_len = 32 * 512;  /* see rtl_tcp */
}

void demod_init(struct demod_state *s)
{
	s->rate_in = DEFAULT_SAMPLE_RATE;
	s->rate_out = DEFAULT_SAMPLE_RATE;
	s->squelch_level = 0;
	s->conseq_squelch = 10;
	s->terminate_on_squelch = 0;
	s->squelch_hits = 11;
	s->downsample_passes = 0;
	s->comp_fir_size = 0;
	s->prev_index = 0;
	s->post_downsample = 1;	// once this works, default = 4
	s->custom_atan = 0;
	s->deemph = 0;
	s->rate_out2 = -1;	// flag for disabled
	s->mode_demod = &fm_demod;
	s->pre_j = s->pre_r = s->now_r = s->now_j = 0;
	s->prev_lpr_index = 0;
	s->deemph_a = 0;
	s->now_lpr = 0;
	s->dc_block_audio = 0;
	s->dc_avg = 0;
	s->adc_block_const = 9;
	s->dc_block_raw = 0;
	s->dc_avgI = 0;
	s->dc_avgQ = 0;
	s->rdc_block_const = 9;
	pthread_rwlock_init(&s->rw, NULL);
	pthread_cond_init(&s->ready, NULL);
	pthread_mutex_init(&s->ready_m, NULL);
	s->output_target = &output;
	s->cmd = &cmd;
}

void demod_cleanup(struct demod_state *s)
{
	pthread_rwlock_destroy(&s->rw);
	pthread_cond_destroy(&s->ready);
	pthread_mutex_destroy(&s->ready_m);
}

void output_init(struct output_state *s)
{
	s->rate = DEFAULT_SAMPLE_RATE;
	pthread_rwlock_init(&s->rw, NULL);
	pthread_cond_init(&s->ready, NULL);
	pthread_mutex_init(&s->ready_m, NULL);
}

void output_cleanup(struct output_state *s)
{
	pthread_rwlock_destroy(&s->rw);
	pthread_cond_destroy(&s->ready);
	pthread_mutex_destroy(&s->ready_m);
}

void controller_init(struct controller_state *s)
{
	s->freqs[0] = 100000000;
	s->freq_len = 0;
	s->edge = 0;
	s->wb_mode = 0;
	pthread_cond_init(&s->hop, NULL);
	pthread_mutex_init(&s->hop_m, NULL);
	s->cmd = &cmd;
}

void controller_cleanup(struct controller_state *s)
{
	pthread_cond_destroy(&s->hop);
	pthread_mutex_destroy(&s->hop_m);
}

void sanity_checks(void)
{
	if (controller.freq_len == 0) {
		fprintf(stderr, "Please specify a frequency.\n");
		exit(1);
	}

	if (controller.freq_len >= FREQUENCIES_LIMIT) {
		fprintf(stderr, "Too many channels, maximum %i.\n", FREQUENCIES_LIMIT);
		exit(1);
	}

	if (controller.freq_len > 1 && demod.squelch_level == 0) {
		fprintf(stderr, "Please specify a squelch level.  Required for scanning multiple frequencies.\n");
		exit(1);
	}

}

int main(int argc, char **argv)
{
#ifndef _WIN32
	struct sigaction sigact;
#endif
	int r, opt;
	int dev_given = 0;
	int custom_ppm = 0;
<<<<<<< HEAD
	int enable_biastee = 0;
	enum rtlsdr_ds_mode ds_mode = RTLSDR_DS_IQ;
	uint32_t ds_temp, ds_threshold = 0;
	int timeConstant = 75; /* default: U.S. 75 uS */
	int rtlagc = 0;
=======
    int enable_biastee = 0;
>>>>>>> 9573e68d
	dongle_init(&dongle);
	demod_init(&demod);
	output_init(&output);
	controller_init(&controller);
	cmd_init(&cmd);

<<<<<<< HEAD
	while ((opt = getopt(argc, argv, "d:f:C:B:m:g:s:b:l:L:o:t:r:p:E:q:F:A:M:c:h:w:W:D:Tnv")) != -1) {
=======
	while ((opt = getopt(argc, argv, "d:f:g:s:b:l:o:t:r:p:E:F:A:M:hT")) != -1) {
>>>>>>> 9573e68d
		switch (opt) {
		case 'd':
			dongle.dev_index = verbose_device_search(optarg);
			dev_given = 1;
			break;
		case 'f':
			if (controller.freq_len >= FREQUENCIES_LIMIT) {
				break;}
			if (strchr(optarg, ':'))
				{frequency_range(&controller, optarg);}
			else
			{
				controller.freqs[controller.freq_len] = (uint32_t)atofs(optarg);
				controller.freq_len++;
			}
			break;
		case 'C':
			cmd.filename = optarg;
			demod.mode_demod = &raw_demod;
			break;
		case 'm':
			MinCaptureRate = (int)atofs(optarg);
			break;
		case 'B':
			BufferDump = atoi(optarg);
			break;
		case 'n':
			OutputToStdout = 0;
			break;
		case 'g':
			dongle.gain = (int)(atof(optarg) * 10);
			break;
		case 'l':
			demod.squelch_level = (int)atof(optarg);
			break;
		case 'L':
			printLevels = (int)atof(optarg);
			break;
		case 's':
			demod.rate_in = (uint32_t)atofs(optarg);
			demod.rate_out = (uint32_t)atofs(optarg);
			break;
		case 'r':
			output.rate = (int)atofs(optarg);
			demod.rate_out2 = (int)atofs(optarg);
			break;
		case 'o':
			fprintf(stderr, "Warning: -o is very buggy\n");
			demod.post_downsample = (int)atof(optarg);
			if (demod.post_downsample < 1 || demod.post_downsample > MAXIMUM_OVERSAMPLE) {
				fprintf(stderr, "Oversample must be between 1 and %i\n", MAXIMUM_OVERSAMPLE);}
			break;
		case 't':
			demod.conseq_squelch = (int)atof(optarg);
			if (demod.conseq_squelch < 0) {
				demod.conseq_squelch = -demod.conseq_squelch;
				demod.terminate_on_squelch = 1;
			}
			break;
		case 'p':
			dongle.ppm_error = atoi(optarg);
			custom_ppm = 1;
			break;
		case 'E':
			if (strcmp("edge",  optarg) == 0) {
				controller.edge = 1;}
			if (strcmp("dc", optarg) == 0 || strcmp("adc", optarg) == 0) {
				demod.dc_block_audio = 1;}
			if (strcmp("rdc", optarg) == 0) {
				demod.dc_block_raw = 1;}
			if (strcmp("deemp",  optarg) == 0) {
				demod.deemph = 1;}
			if (strcmp("direct",  optarg) == 0) {
				dongle.direct_sampling = 1;}
			if (strcmp("offset",  optarg) == 0) {
				dongle.offset_tuning = 1;}
			if (strcmp("rtlagc", optarg) == 0 || strcmp("agc", optarg) == 0) {
				rtlagc = 1;}
			break;
		case 'q':
			demod.rdc_block_const = atoi(optarg);
			break;
		case 'F':
			demod.downsample_passes = 1;  /* truthy placeholder */
			demod.comp_fir_size = atoi(optarg);
			break;
		case 'A':
			if (strcmp("std",  optarg) == 0) {
				demod.custom_atan = 0;}
			if (strcmp("fast", optarg) == 0) {
				demod.custom_atan = 1;}
			if (strcmp("lut",  optarg) == 0) {
				atan_lut_init();
				demod.custom_atan = 2;}
			break;
		case 'M':
			if (strcmp("nbfm",  optarg) == 0 || strcmp("nfm",  optarg) == 0 || strcmp("fm",  optarg) == 0) {
				demod.mode_demod = &fm_demod;}
			if (strcmp("raw",  optarg) == 0 || strcmp("iq",  optarg) == 0) {
				demod.mode_demod = &raw_demod;}
			if (strcmp("am",  optarg) == 0) {
				demod.mode_demod = &am_demod;}
			if (strcmp("usb", optarg) == 0) {
				demod.mode_demod = &usb_demod;}
			if (strcmp("lsb", optarg) == 0) {
				demod.mode_demod = &lsb_demod;}
			if (strcmp("wbfm",  optarg) == 0 || strcmp("wfm",  optarg) == 0) {
				controller.wb_mode = 1;
				demod.mode_demod = &fm_demod;
				demod.rate_in = 170000;
				demod.rate_out = 170000;
				demod.rate_out2 = 32000;
				demod.custom_atan = 1;
				//demod.post_downsample = 4;
				demod.deemph = 1;
				demod.squelch_level = 0;}
			break;
<<<<<<< HEAD
		case 'c':
			if (strcmp("us",  optarg) == 0)
				timeConstant = 75;
			else if (strcmp("eu", optarg) == 0)
				timeConstant = 50;
			else
				timeConstant = (int)atof(optarg);
			break;
		case 'T':
			enable_biastee = 1;
			break;
		case 'D':
			ds_temp = (uint32_t)( atofs(optarg) + 0.5 );
			if (ds_temp <= RTLSDR_DS_Q_BELOW)
				ds_mode = (enum rtlsdr_ds_mode)ds_temp;
			else
				ds_threshold = ds_temp;
			break;
		case 'v':
			++verbosity;
			break;
		case 'w':
			dongle.bandwidth = (uint32_t)atofs(optarg);
			break;
		case 'W':
			dongle.buf_len = 512 * atoi(optarg);
			if (dongle.buf_len > MAXIMUM_BUF_LENGTH)
				dongle.buf_len = MAXIMUM_BUF_LENGTH;
			break;
=======
		case 'T':
			enable_biastee = 1;
			break;
>>>>>>> 9573e68d
		case 'h':
		case '?':
		default:
			usage();
			break;
		}
	}

	if (verbosity)
		fprintf(stderr, "verbosity set to %d\n", verbosity);

	/* quadruple sample_rate to limit to Δθ to ±π/2 */
	demod.rate_in *= demod.post_downsample;

	if (!output.rate) {
		output.rate = demod.rate_out;}

	sanity_checks();

	if (controller.freq_len > 1) {
		demod.terminate_on_squelch = 0;}

	if (optind < argc) {
		output.filename = argv[optind];
	} else {
		output.filename = "-";
	}

	ACTUAL_BUF_LENGTH = lcm_post[demod.post_downsample] * DEFAULT_BUF_LENGTH;

	if (!dev_given) {
		dongle.dev_index = verbose_device_search("0");
	}

	if (dongle.dev_index < 0) {
		exit(1);
	}

	r = rtlsdr_open(&dongle.dev, (uint32_t)dongle.dev_index);
	if (r < 0) {
		fprintf(stderr, "Failed to open rtlsdr device #%d.\n", dongle.dev_index);
		exit(1);
	}
#ifndef _WIN32
	sigact.sa_handler = sighandler;
	sigemptyset(&sigact.sa_mask);
	sigact.sa_flags = 0;
	sigaction(SIGINT, &sigact, NULL);
	sigaction(SIGTERM, &sigact, NULL);
	sigaction(SIGQUIT, &sigact, NULL);
	sigaction(SIGPIPE, &sigact, NULL);
#else
	SetConsoleCtrlHandler( (PHANDLER_ROUTINE) sighandler, TRUE );
#endif

	if (demod.deemph) {
		double tc = (double)timeConstant * 1e-6;
		demod.deemph_a = (int)round(1.0/((1.0-exp(-1.0/(demod.rate_out * tc)))));
		if (verbosity)
			fprintf(stderr, "using wbfm deemphasis filter with time constant %d us\n", timeConstant );
	}

	/* Set the tuner gain */
	if (dongle.gain == AUTO_GAIN) {
		verbose_auto_gain(dongle.dev);
	} else {
		dongle.gain = nearest_gain(dongle.dev, dongle.gain);
		verbose_gain_set(dongle.dev, dongle.gain);
	}

<<<<<<< HEAD
	rtlsdr_set_agc_mode(dongle.dev, rtlagc);

=======
>>>>>>> 9573e68d
	rtlsdr_set_bias_tee(dongle.dev, enable_biastee);
	if (enable_biastee)
		fprintf(stderr, "activated bias-T on GPIO PIN 0\n");

	verbose_ppm_set(dongle.dev, dongle.ppm_error);

	/* Set direct sampling with threshold */
	rtlsdr_set_ds_mode(dongle.dev, ds_mode, ds_threshold);

	verbose_set_bandwidth(dongle.dev, dongle.bandwidth);

	if (verbosity && dongle.bandwidth)
	{
		int r;
		uint32_t in_bw, out_bw, last_bw = 0;
		fprintf(stderr, "Supported bandwidth values in kHz:\n");
		for ( in_bw = 1; in_bw < 3200; ++in_bw )
		{
			r = rtlsdr_set_and_get_tuner_bandwidth(dongle.dev, in_bw*1000, &out_bw, 0 /* =apply_bw */);
			if ( r == 0 && out_bw != 0 && ( out_bw != last_bw || in_bw == 1 ) )
				fprintf(stderr, "%s%.1f", (in_bw==1 ? "" : ", "), out_bw/1000.0 );
			last_bw = out_bw;
		}
		fprintf(stderr,"\n");
	}

	if (strcmp(output.filename, "-") == 0) { /* Write samples to stdout */
		output.file = stdout;
#ifdef _WIN32
		_setmode(_fileno(output.file), _O_BINARY);
#endif
	} else {
		output.file = fopen(output.filename, "wb");
		if (!output.file) {
			fprintf(stderr, "Failed to open %s\n", output.filename);
			exit(1);
		}
		else
			fprintf(stderr, "Open %s for write\n", output.filename);
	}

	//r = rtlsdr_set_testmode(dongle.dev, 1);

	/* Reset endpoint before we start reading from it (mandatory) */
	verbose_reset_buffer(dongle.dev);

	pthread_create(&controller.thread, NULL, controller_thread_fn, (void *)(&controller));
	usleep(1000000); /* it looks, that startup of dongle level takes some time at startup! */
	pthread_create(&output.thread, NULL, output_thread_fn, (void *)(&output));
	pthread_create(&demod.thread, NULL, demod_thread_fn, (void *)(&demod));
	pthread_create(&dongle.thread, NULL, dongle_thread_fn, (void *)(&dongle));

	while (!do_exit) {
		usleep(100000);
	}

	if (do_exit) {
		fprintf(stderr, "\nUser cancel, exiting...\n");}
	else {
		fprintf(stderr, "\nLibrary error %d, exiting...\n", r);}

	rtlsdr_cancel_async(dongle.dev);
	pthread_join(dongle.thread, NULL);
	safe_cond_signal(&demod.ready, &demod.ready_m);
	pthread_join(demod.thread, NULL);
	safe_cond_signal(&output.ready, &output.ready_m);
	pthread_join(output.thread, NULL);
	safe_cond_signal(&controller.hop, &controller.hop_m);
	pthread_join(controller.thread, NULL);

	//dongle_cleanup(&dongle);
	demod_cleanup(&demod);
	output_cleanup(&output);
	controller_cleanup(&controller);

	if (cmd.filename) {
		int k;
		/* output scan statistics */
		for (k = 0; k < FREQUENCIES_LIMIT; k++) {
			if (cmd.statNumLevels[k] > 0)
				fprintf(stderr, "%u, %.1f, %.2f, %.1f\n", cmd.statFreq[k], cmd.statMinLevel[k], cmd.statSumLevels[k] / cmd.statNumLevels[k], cmd.statMaxLevel[k] );
		}
	}

	if (output.file != stdout) {
		fclose(output.file);}

	rtlsdr_close(dongle.dev);
	return r >= 0 ? r : -r;
}

// vim: tabstop=8:softtabstop=8:shiftwidth=8:noexpandtab<|MERGE_RESOLUTION|>--- conflicted
+++ resolved
@@ -264,11 +264,8 @@
 		"\t[-s sample_rate (default: 24k)]\n"
 		"\t[-d device_index (default: 0)]\n"
 		"\t[-T enable bias-T on GPIO PIN 0 (works for rtl-sdr.com v3 dongles)]\n"
-<<<<<<< HEAD
 		"\t[-D direct_sampling_mode (default: 0, 1 = I, 2 = Q, 3 = I below threshold, 4 = Q below threshold)]\n"
 		"\t[-D direct_sampling_threshold_frequency (default: 0 use tuner specific frequency threshold for 3 and 4)]\n"
-=======
->>>>>>> 9573e68d
 		"\t[-g tuner_gain (default: automatic)]\n"
 		"\t[-w tuner_bandwidth in Hz (default: automatic)]\n"
 		"\t[-W length of single buffer in units of 512 samples (default: 32 was 256)]\n"
@@ -1696,26 +1693,18 @@
 	int r, opt;
 	int dev_given = 0;
 	int custom_ppm = 0;
-<<<<<<< HEAD
 	int enable_biastee = 0;
 	enum rtlsdr_ds_mode ds_mode = RTLSDR_DS_IQ;
 	uint32_t ds_temp, ds_threshold = 0;
 	int timeConstant = 75; /* default: U.S. 75 uS */
 	int rtlagc = 0;
-=======
-    int enable_biastee = 0;
->>>>>>> 9573e68d
 	dongle_init(&dongle);
 	demod_init(&demod);
 	output_init(&output);
 	controller_init(&controller);
 	cmd_init(&cmd);
 
-<<<<<<< HEAD
-	while ((opt = getopt(argc, argv, "d:f:C:B:m:g:s:b:l:L:o:t:r:p:E:q:F:A:M:c:h:w:W:D:Tnv")) != -1) {
-=======
-	while ((opt = getopt(argc, argv, "d:f:g:s:b:l:o:t:r:p:E:F:A:M:hT")) != -1) {
->>>>>>> 9573e68d
+	while ((opt = getopt(argc, argv, "d:f:g:s:b:l:o:t:r:p:E:F:A:M:hTC:B:m:L:q:c:w:W:D:nv")) != -1) {
 		switch (opt) {
 		case 'd':
 			dongle.dev_index = verbose_device_search(optarg);
@@ -1833,7 +1822,9 @@
 				demod.deemph = 1;
 				demod.squelch_level = 0;}
 			break;
-<<<<<<< HEAD
+		case 'T':
+			enable_biastee = 1;
+			break;
 		case 'c':
 			if (strcmp("us",  optarg) == 0)
 				timeConstant = 75;
@@ -1842,9 +1833,6 @@
 			else
 				timeConstant = (int)atof(optarg);
 			break;
-		case 'T':
-			enable_biastee = 1;
-			break;
 		case 'D':
 			ds_temp = (uint32_t)( atofs(optarg) + 0.5 );
 			if (ds_temp <= RTLSDR_DS_Q_BELOW)
@@ -1863,11 +1851,6 @@
 			if (dongle.buf_len > MAXIMUM_BUF_LENGTH)
 				dongle.buf_len = MAXIMUM_BUF_LENGTH;
 			break;
-=======
-		case 'T':
-			enable_biastee = 1;
-			break;
->>>>>>> 9573e68d
 		case 'h':
 		case '?':
 		default:
@@ -1938,11 +1921,8 @@
 		verbose_gain_set(dongle.dev, dongle.gain);
 	}
 
-<<<<<<< HEAD
 	rtlsdr_set_agc_mode(dongle.dev, rtlagc);
 
-=======
->>>>>>> 9573e68d
 	rtlsdr_set_bias_tee(dongle.dev, enable_biastee);
 	if (enable_biastee)
 		fprintf(stderr, "activated bias-T on GPIO PIN 0\n");
