--- conflicted
+++ resolved
@@ -641,11 +641,7 @@
 	gpio = 1 << gpio;
 
 	r = rtlsdr_read_reg(dev, SYSB, GPD, 1);
-<<<<<<< HEAD
-	rtlsdr_write_reg(dev, SYSB, GPD, r & ~gpio, 1); // CARL: Changed from rtlsdr_write_reg(dev, SYSB, GPO, r & ~gpio, 1); must be a bug in the old code
-=======
 	rtlsdr_write_reg(dev, SYSB, GPD, r & ~gpio, 1);
->>>>>>> 9573e68d
 	r = rtlsdr_read_reg(dev, SYSB, GPOE, 1);
 	rtlsdr_write_reg(dev, SYSB, GPOE, r | gpio, 1);
 }
@@ -2138,14 +2134,8 @@
 			dev->xfer[i] = libusb_alloc_transfer(0);
 	}
 
-<<<<<<< HEAD
-	if (!dev->xfer_buf) {
-		dev->xfer_buf = malloc(dev->xfer_buf_num *
-						 sizeof(unsigned char *));
-=======
 	if (dev->xfer_buf)
 		return -2;
->>>>>>> 9573e68d
 
 	dev->xfer_buf = malloc(dev->xfer_buf_num * sizeof(unsigned char *));
 	memset(dev->xfer_buf, 0, dev->xfer_buf_num * sizeof(unsigned char *));
@@ -2406,8 +2396,6 @@
 
 	return -1;
 }
-
-<<<<<<< HEAD
 
 /* Infrared (IR) sensor support
  * based on Linux dvb_usb_rtl28xxu drivers/media/usb/dvb-usb-v2/rtl28xxu.h
@@ -2565,20 +2553,13 @@
 	return ret;
 }
 
-int rtlsdr_set_bias_tee(rtlsdr_dev_t *dev, int on) {
-=======
 int rtlsdr_set_bias_tee(rtlsdr_dev_t *dev, int on)
 {
->>>>>>> 9573e68d
 	if (!dev)
 		return -1;
 
 	rtlsdr_set_gpio_output(dev, 0);
 	rtlsdr_set_gpio_bit(dev, 0, on);
 
-<<<<<<< HEAD
-	return 1;
-=======
 	return 0;
->>>>>>> 9573e68d
 }