--- conflicted
+++ resolved
@@ -268,7 +268,6 @@
 int r820t_set_gain(void *dev, int gain) {
 	rtlsdr_dev_t* devt = (rtlsdr_dev_t*)dev;
 	return r82xx_set_gain(&devt->r82xx_p, 1, gain, 0, 0, 0, 0);
-<<<<<<< HEAD
 }
 
 int r820t_set_gain_ext(void *dev, int lna_gain, int mixer_gain, int vga_gain) {
@@ -276,15 +275,6 @@
 	return r82xx_set_gain(&devt->r82xx_p, 0, 0, 1, lna_gain, mixer_gain, vga_gain);
 }
 
-=======
-}
-
-int r820t_set_gain_ext(void *dev, int lna_gain, int mixer_gain, int vga_gain) {
-	rtlsdr_dev_t* devt = (rtlsdr_dev_t*)dev;
-	return r82xx_set_gain(&devt->r82xx_p, 0, 0, 1, lna_gain, mixer_gain, vga_gain);
-}
-
->>>>>>> 8706062f
 int r820t_set_gain_mode(void *dev, int manual) {
 	rtlsdr_dev_t* devt = (rtlsdr_dev_t*)dev;
 	return r82xx_set_gain(&devt->r82xx_p, manual, 0, 0, 0, 0, 0);
@@ -1537,14 +1527,11 @@
 	struct libusb_device_descriptor dd;
 	ssize_t cnt;
 
-<<<<<<< HEAD
-=======
 	if (rtlsdr_rpc_is_enabled())
 	{
 	  return rtlsdr_rpc_get_device_count();
 	}
 
->>>>>>> 8706062f
 	r = libusb_init(&ctx);
 	if(r < 0)
 		return 0;
@@ -1575,14 +1562,11 @@
 	uint32_t device_count = 0;
 	ssize_t cnt;
 
-<<<<<<< HEAD
-=======
 	if (rtlsdr_rpc_is_enabled())
 	{
 	  return rtlsdr_rpc_get_device_name(index);
 	}
 
->>>>>>> 8706062f
 	r = libusb_init(&ctx);
 	if(r < 0)
 		return "";
@@ -1625,15 +1609,12 @@
 	uint32_t device_count = 0;
 	ssize_t cnt;
 
-<<<<<<< HEAD
-=======
 	if (rtlsdr_rpc_is_enabled())
 	{
 	  return rtlsdr_rpc_get_device_usb_strings
 	    (index, manufact, product, serial);
 	}
 
->>>>>>> 8706062f
 	r = libusb_init(&ctx);
 	if(r < 0)
 		return r;
