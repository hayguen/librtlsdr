/*
 * rtl-sdr, turns your Realtek RTL2832 based DVB dongle into a SDR receiver
 * Copyright (C) 2012 by Steve Markgraf <steve@steve-m.de>
 * Copyright (C) 2012 by Hoernchen <la@tfc-server.de>
 * Copyright (C) 2012 by Kyle Keen <keenerd@gmail.com>
 * Copyright (C) 2013 by Elias Oenal <EliasOenal@gmail.com>
 * Copyright (C) 2015 by Hayati Ayguen <h_ayguen@web.de>
 * Copyright (C) 2021 by Ahmet Genç <ahmetgenc93@gmail.com>
 * Copyright (C) 2021 by Omer Faruk Kirli <omerfarukkirli@gmail.com>
 *
 * This program is free software: you can redistribute it and/or modify
 * it under the terms of the GNU General Public License as published by
 * the Free Software Foundation, either version 2 of the License, or
 * (at your option) any later version.
 *
 * This program is distributed in the hope that it will be useful,
 * but WITHOUT ANY WARRANTY; without even the implied warranty of
 * MERCHANTABILITY or FITNESS FOR A PARTICULAR PURPOSE.  See the
 * GNU General Public License for more details.
 *
 * You should have received a copy of the GNU General Public License
 * along with this program.  If not, see <http://www.gnu.org/licenses/>.
 */

#include <errno.h>
#include <signal.h>
#include <string.h>
#include <stdio.h>
#include <stdlib.h>
#include <ctype.h>

#ifndef _WIN32
#include <unistd.h>
#else
#include <windows.h>
#include <fcntl.h>
#include <io.h>
#include "getopt/getopt.h"
#define usleep(x) Sleep(x/1000)
#if defined(_MSC_VER) && (_MSC_VER < 1900)
#define snprintf _snprintf
#endif
#if defined(_MSC_VER) && (_MSC_VER < 1800)
#define round(x) (x > 0.0 ? floor(x + 0.5): ceil(x - 0.5))
#endif
#define _USE_MATH_DEFINES
#endif

#ifdef NEED_PTHREADS_WORKARROUND
#define HAVE_STRUCT_TIMESPEC
#endif

#include <math.h>
#include <pthread.h>
#include <libusb.h>

#include <stdatomic.h>

#include <rtl-sdr.h>
#include <rtl_app_ver.h>
#include "convenience/convenience.h"
#include "convenience/rtl_convenience.h"
#include "convenience/wavewrite.h"
#include "demod.h"

#define DEFAULT_SAMPLE_RATE		24000
#define AUTO_GAIN				-100
#define DEFAULT_BUFFER_DUMP		4096

<<<<<<< HEAD
#define FREQUENCIES_LIMIT		64

#define MAX_NUM_CHANNELS        32
#define NUM_CIRCULAR_BUFFERS    4

#define ONE_SEC_TO_USEC 1000.0
=======
#define MAX_NUM_CHANNELS        32
#define MAX_CIRCULAR_BUFFERS    32

#define DEFAULT_MPX_PIPE_PATTERN	"redsea -r %sf >%F_%H-%M-%S_%#_ch-%cf_rds.txt"
#define DEFAULT_MPX_FILE_PATTERN	"%F_%H-%M-%S_%#_ch-%cf_mpx.raw"
#define DEFAULT_AUDIO_PIPE_PATTERN	"ffmpeg -f s16le -ar %sf -ac 1 -i pipe: -loglevel quiet %F_%H-%M-%S_%#_ch-%cf_audio.mp3"
#define DEFAULT_AUDIO_FILE_PATTERN	"%F_%H-%M-%S_%#_ch-%cf_audio.raw"

/* type: 0: nothing, 1: file, 2: pipe */
#define DEFAULT_AUDIO_WRITE_TYPE	1
#define DEFAULT_MPX_WRITE_TYPE		0
>>>>>>> 244da7cc

#define likely(x)	__builtin_expect(!!(x), 1)
#define unlikely(x)	__builtin_expect(!!(x), 0)
#define ARRAY_LEN(x)	(sizeof(x)/sizeof(x[0]))

static int MinCaptureRate = 1000000;

static volatile int do_exit = 0;
static int verbosity = 0;

time_t stop_time;
int duration = 0;

<<<<<<< HEAD
typedef enum file_extension_t {RAW = 2, TXT = 1, MP3 = 0} FILE_EXTENSION;
typedef enum signal_type_t {MPX = 1, AUDIO = 0} SIGNAL_TYPE;

typedef struct I_FILE {
   FILE *f;
   char *name;
} I_FILE;

=======
>>>>>>> 244da7cc
struct demod_input_buffer
{
	int16_t * lowpassed; /* input and decimated quadrature I/Q sample-pairs */
	int	  lp_len;		/* number of valid samples in lowpassed[] - NOT quadrature I/Q sample-pairs! */
	atomic_int  is_free;	/* 0 == free; 1 == occupied with data */
	pthread_rwlock_t	rw;
};

struct demod_thread_state
{
	struct mixer_state mixers[MAX_NUM_CHANNELS];
	struct demod_state demod_states[MAX_NUM_CHANNELS];

	pthread_t thread;
	int channel_count;
	struct demod_input_buffer	buffers[MAX_CIRCULAR_BUFFERS];
	int	  num_circular_buffers;
	int	  buffer_write_idx;
	int	  buffer_read_idx;

<<<<<<< HEAD
	I_FILE     *fptr[MAX_NUM_CHANNELS];
	I_FILE     *mpx_fptr[MAX_NUM_CHANNELS];
	char *audio_pipe_command;
	char *mpx_pipe_command;
	int audio_write_file;
	int mpx_write_file;
	int split_duration;
=======
	FILE    * faudio[MAX_NUM_CHANNELS];
	FILE    * fmpx[MAX_NUM_CHANNELS];
	const char *audio_pipe_pattern;
	const char *mpx_pipe_pattern;
	const char *audio_file_pattern;
	const char *mpx_file_pattern;
	int audio_write_type;	/* 0: nothing, 1: file, 2: pipe */
	int mpx_write_type;

	int mpx_split_duration;		/* split file or pipe in seconds */
	int audio_split_duration;

	int mpx_limit_duration;	/* limit per split in seconds */
	int audio_limit_duration;
>>>>>>> 244da7cc

	int32_t freqs[MAX_NUM_CHANNELS];
	uint32_t center_freq;

	pthread_cond_t ready;
	pthread_mutex_t ready_m;
	pthread_rwlock_t rw;
};

struct dongle_state
{
	rtlsdr_dev_t *dev;
	int	  dev_index;
	uint64_t freq;
	uint32_t rate;
	uint32_t bandwidth;
	int	  gain;
	uint32_t buf_len;
	int	  ppm_error;
	int	  direct_sampling;
	int	  mute;
	struct demod_thread_state *demod_target;

	int	  dc_block_raw;	/* flag: activate dc_block_raw_filter() */
	int	  rdc_avg[2];		/* state for dc_block_raw_filter() */
	int	  rdc_block_const;	/* parameter for dc_block_raw_filter() */
};

/* multiple of these, eventually */
struct dongle_state dongle;
struct demod_thread_state dm_thr;

static char * trim(char * s) {
	char *p = s;
	int l = strlen(p);

	while(isspace(p[l - 1])) p[--l] = 0;
	while(*p && isspace(*p)) ++p;

	return p;
}

void usage(void)
{
	fprintf(stderr,
		"rtl_multichannel, a multichannel demodulator for RTL2832 based SDR-receivers\n"
		"rtl_multichannel  version %d.%d %s (%s)\n"
		"rtl-sdr library %d.%d %s\n\n",
		APP_VER_MAJOR, APP_VER_MINOR, APP_VER_ID, __DATE__,
		rtlsdr_get_version() >>16, rtlsdr_get_version() & 0xFFFF,
		rtlsdr_get_ver_id() );
	fprintf(stderr,
		"Usage:\trtl_multichannel -f freq [-options] [filename]\n"
		"\t-f frequency_to_tune_to [Hz]\n"
		"\t	use multiple -f for parallel demodulation\n"
		"\t	ranges supported, -f 118M:137M:25k\n"
		"\t[-v increase verbosity (default: 0)]\n"
		"\t[-M modulation (default: fm)]\n"
		"\t	fm or nbfm or nfm, wbfm or wfm, mwfm, raw or iq, am, usb, lsb\n"
		"\t	wbfm == -M fm -s 170k -A fast -r 32k -E deemp\n"
		"\t	mwfm == -M fm -s 171k -r 21375\n"
		"\t	raw mode outputs 2x16 bit IQ pairs\n"
		"\t[-m minimum_capture_rate Hz (default: 1m, min=900k, max=3.2m)]\n"
		"\t[-s sample_rate (default: 24k)]\n"
<<<<<<< HEAD
		"\t[-t split duration in seconds to split files (default: off)]\n"
		"\t[-b write audio signal to files (default: off)]\n"
		"\t[-u write mpx signal to files (default: off)]\n"
		"\t[-a audio signal pipe/file command (default: off) ie. \" p:ffmpeg >freq_#time#_#freq#.mp3\"  # popen() for audio stream\" between characters in #'s will be replaced with proper values]\n"
			"\t\t for file writing you must put \"f:\" instead of \"p:\" \n"
		"\t[-x mpx signal pipe command (default: off) ie. \" redsea -r #rate# >rds_#freq#.txt\"  # popen() for mpx stream\" between characters in #'s will be replaced with proper values]\n"
			"\t\t for file writing you must put \"f:\" instead of \"p:\" \n"
=======
		"\t[-t [x:|a:]split duration in seconds to split files (default: off)]\n"
		"\t     x:|a:   split the mpx or audio signal. without that prefix, both are split\n"
		"\t[-l [x:|a:]limit duration in seconds from (split) begin (default: off)]\n"
		"\t[-a audio pipe command or file pattern (default: file) with substitutions similar to strftime(), ie.\n"
		"\t\t\"p:%s\"\n"
		"\t\t\"a:%s\"\n"
		"\t\t\"p:\" uses the default pipe pattern, \"f:\" uses the default file pattern, \"n\" deactivates audio output.\n"
		"\t[-x mpx signal pipe command or file pattern (default: off)\n"
		"\t\tthe default pipe command pattern: \"p:%s\"\n"
		"\t\tthe default filename pattern: \"f:%s\"\n"
		"\t\t  substitutions, additional to strftime(): %%f for frequency, %%kf for frequency in kHz,\n"
		"\t\t  %%sf for samplerate, %%cf for channel number, and %%# for milliseconds of time\n"
>>>>>>> 244da7cc
		"\t[-r resample_rate (default: none / same as -s)]\n"
		"\t[-d device_index or serial (default: 0)]\n"
		"\t[-T enable bias-T on GPIO PIN 0 (works for rtl-sdr.com v3 dongles)]\n"
		"\t[-D direct_sampling_mode (default: 0, 1 = I, 2 = Q, 3 = I below threshold, 4 = Q below threshold)]\n"
		"\t[-D direct_sampling_threshold_frequency (default: 0 use tuner specific frequency threshold for 3 and 4)]\n"
		"\t[-g tuner_gain (default: automatic)]\n"
		"\t[-w tuner_bandwidth in Hz (default: automatic)]\n"
		"\t[-W length of single buffer in units of 512 samples (default: 32 was 256)]\n"
		"\t[-n number of circular input buffers (default: 4, max: 32)]\n"
		"\t[-c de-emphasis_time_constant in us for wbfm. 'us' or 'eu' for 75/50 us (default: us)]\n"
		"\t[-p ppm_error (default: 0)]\n"
		"\t[-R run_seconds] specify number of seconds to run\n"
		"\t[-E enable_option (default: none)]\n"
		"\t	use multiple -E to enable multiple options\n"
		"\t	rdc:    enable dc blocking filter on raw I/Q data at capture rate\n"
		"\t	adc:    enable dc blocking filter on demodulated audio\n"
		"\t	rtlagc: enable rtl2832's digital agc (default: off)\n"
		"\t	deemp:  enable de-emphasis filter\n"
		"\t	direct: enable direct sampling (bypasses tuner, uses rtl2832 xtal)\n"
		"%s"
		"\t[-q dc_avg_factor for option rdc (default: 9)]\n"
		/* "\t[-H write wave Header to file (default: off)]\n" */
		"Experimental options:\n"
		"\t[-F fir_size (default: off)]\n"
		"\t	enables low-leakage downsample filter\n"
		"\t	size can be 0 or 9.  0 has bad roll off\n"
		"\t[-A std/fast/lut/ale choose atan math (default: std)]\n"
		"\n"
<<<<<<< HEAD
=======
		, DEFAULT_AUDIO_PIPE_PATTERN, DEFAULT_AUDIO_FILE_PATTERN
		, DEFAULT_MPX_PIPE_PATTERN, DEFAULT_MPX_FILE_PATTERN
>>>>>>> 244da7cc
		, rtlsdr_get_opt_help(1) );
	exit(1);
}

#ifdef _WIN32
BOOL WINAPI
sighandler(int signum)
{
	if (CTRL_C_EVENT == signum) {
		fprintf(stderr, "Signal caught, exiting!\n");
		do_exit = 1;
		rtlsdr_cancel_async(dongle.dev);
		return TRUE;
	}
	return FALSE;
}
#else
static void sighandler(int signum)
{
	fprintf(stderr, "Signal caught, exiting!\n");
	do_exit = 1;
	rtlsdr_cancel_async(dongle.dev);
}
#endif

/* more cond dumbness */
#define safe_cond_signal(n, m) do { pthread_mutex_lock(m); pthread_cond_signal(n); pthread_mutex_unlock(m); } while (0)
#define safe_cond_wait(n, m)   do { pthread_mutex_lock(m); pthread_cond_wait(n, m); pthread_mutex_unlock(m); } while (0)

#if defined(_MSC_VER) && (_MSC_VER < 1800)
static double log2(double n)
{
	return log(n) / log(2.0);
}
#endif

void parse_file_pipe_args(char* arg, SIGNAL_TYPE st) {
	//checking pipe or file
	char *t_arg = strdup(arg);
	char delim[] = ":";
	char *ptr = strtok(arg, delim);
	t_arg = t_arg + 2; //get rid of f/p: part
	switch (st){
		case AUDIO:
			if(strcmp("f", ptr) == 0) {
				dm_thr.audio_write_file = 1;
			} else if (strcmp("p", ptr) == 0) {
				dm_thr.audio_pipe_command = t_arg;
			} else goto err;
			break;
		case MPX:
			if(strcmp("f", ptr) == 0) {
				dm_thr.mpx_write_file = 1;
			} else if (strcmp("p", ptr) == 0) {
				dm_thr.mpx_pipe_command = t_arg;
			} else goto err;
			break;
		default:
			goto err;
	}

<<<<<<< HEAD
	return;

err:
	fprintf(stderr, "error occured while -a command. please check!"); 
	exit(0);
}


char * generate_file_name(char* filename, FILE_EXTENSION fe) {

    time_t current_time;
	struct tm *tm;
	char *new_file_name;
	char timestamp[20];
	char delim[] = "_";
	char *ptr = strtok(filename, delim);

    current_time = time(NULL);
    tm = localtime(&current_time);
    new_file_name = (char *) malloc(100 * sizeof(char));
	memset(new_file_name, 0, 100);
	sprintf(new_file_name, "%s", ptr);
	strftime(timestamp, 100, "_%d-%m-%Y_%H:%M:%S", tm);
	strcat(new_file_name, timestamp);
    //sprintf(new_file_name, "%s_%02d-%02d-%d_%02d:%02d:%02d:%03ld.", ptr, tm->tm_mday, tm->tm_mon+1, tm->tm_year+1900, tm->tm_hour, tm->tm_min, tm->tm_sec, timestamp.tv_usec%1000);
	switch (fe){
		case RAW:
			strcat(new_file_name, ".raw");
			break;
		case MP3:
			strcat(new_file_name, ".mp3");
			break;
		case TXT:
			strcat(new_file_name, ".txt");
			break;
	}
	return new_file_name;
}

I_FILE* open_pipe(char *file_name, int demod_id, int freq, char* command, SIGNAL_TYPE st) {
	I_FILE *ptr = dm_thr.fptr[demod_id];
	char *t_command;
	command = trim(command);
	t_command = (char *) malloc(100 * sizeof(char));
	memset(t_command, 0, 100);
	strcat(t_command, command);
	strcat(t_command, " ");
	strcat(t_command, file_name);
	strcat(t_command, " 2>&1");
	switch (st) {
		case AUDIO:
			fprintf(stdout, "audio pipe command: %s \n", t_command);
			break;
		case MPX:
			fprintf(stdout, "mpx pipe command: %s \n", t_command);
			break;
		default:
			fprintf(stdout, "unknown signal type. Exiting...\n");
			exit(0);
	}


	ptr->f = popen(t_command, "w");
	if (!ptr->f) {
		fprintf(stderr, "error ocurred while opening audio signal pipe. Exiting!");
		exit(0);
	}
	ptr->name = file_name;
	return ptr;
}

I_FILE * create_iq_file(I_FILE* fptr, const char* filename) {
    fptr->f = fopen(filename, "w");
    if(fptr->f == NULL){return NULL;}
=======
int strfchannel(char *s, int max, const char * format, const int chno, const uint32_t freq, const unsigned rate, const int milli, const int rep_esc)
{
	/* rep_esc == 0: %% is NOT replaced for later call to strftime() */
	/* replaced strings:
	 * %f  => frequency in Hz
	 * %kf => frequency in kHz
	 * %cf => channel number: 0 ..
	 * %sf => sample frequency = rate
	 * %#  => ms
	 */
	int r, dest_pos = 0;
	const int fmt_len = strlen(format);
	const char escape = '%';

	for (int fmt_pos = 0; fmt_pos < fmt_len; ) {
		if (dest_pos >= max -1)
			break;
		if (format[fmt_pos] == escape) {
			if (format[fmt_pos+1] == escape) {
				if (rep_esc) {
					s[dest_pos++] = format[fmt_pos++];
				}
				else {
					/* rep_esc == 0: %% is NOT replaced for later call to strftime() */
					s[dest_pos++] = format[fmt_pos++];
					s[dest_pos++] = format[fmt_pos++];
				}
			}
			else if (format[fmt_pos+1] == '#') {
				/* %# : ms */
				r = snprintf(&s[dest_pos], max - dest_pos, "%03d", milli);
				dest_pos += r;
				fmt_pos += 2;
			}
			else if (format[fmt_pos+1] == 'f') {
				/* %f : frequency in Hz */
				r = snprintf(&s[dest_pos], max - dest_pos, "%u", (unsigned)freq);
				dest_pos += r;
				fmt_pos += 2;
			}
			else if (format[fmt_pos+1] == 'k' && format[fmt_pos+2] == 'f') {
				/* %kf : frequency in kHz */
				r = snprintf(&s[dest_pos], max - dest_pos, "%u", (unsigned)(freq / 1000U));
				dest_pos += r;
				fmt_pos += 3;
			}
			else if (format[fmt_pos+1] == 'c' && format[fmt_pos+2] == 'f') {
				/* %cf : channel number: 0 .. */
				r = snprintf(&s[dest_pos], max - dest_pos, "%d", chno);
				dest_pos += r;
				fmt_pos += 3;
			}
			else if (format[fmt_pos+1] == 's' && format[fmt_pos+2] == 'f') {
				/* %sf : sample frequency = rate */
				r = snprintf(&s[dest_pos], max - dest_pos, "%u", (unsigned)rate);
				dest_pos += r;
				fmt_pos += 3;
			}
			else {
				s[dest_pos++] = format[fmt_pos++];
			}
		}
		else {
			s[dest_pos++] = format[fmt_pos++];
		}
	}
	s[dest_pos++] = 0;
	if (max > 0)
		s[max -1] = 0;
	return dest_pos;
}

static FILE * open_pipe(const char *command, const char * st) {
	FILE *f = popen(command, "w");
	if (!f) {
		fprintf(stderr, "Error: Could not open %s pipe for '%s' !\n", st, command);
		return f;
	}
	fprintf(stdout, "%s pipe opened: '%s'\n", st, command);
	return f;
}

static FILE * create_iq_file(const char* filename, const char * st) {
	FILE * f = fopen(filename, "wb");
	if(!f) {
		fprintf(stderr, "Error: Could not create %s file '%s' !\n", st, filename);
		return f;
	}

	fprintf(stdout, "%s file created: %s\n", st, filename);
	return f;
}

void close_all_channel_outputs(struct demod_thread_state *s, int close_mpx, int close_audio)
{
	for(int ch = 0; ch < s->channel_count; ++ch) {
		FILE *f = s->faudio[ch];
		if (f && close_audio) {
			fflush(f);
			if (s->audio_write_type == 2)
				pclose(f);
			else if (s->audio_write_type == 1)
				fclose(f);
			s->faudio[ch] = NULL;
		}

		f = s->fmpx[ch];
		if (f && close_mpx) {
			fflush(f);
			if (s->mpx_write_type == 2)
				pclose(f);
			else if (s->mpx_write_type == 1)
				fclose(f);
			s->fmpx[ch] = NULL;
		}
	}
}
>>>>>>> 244da7cc

void open_all_mpx_channel_outputs(struct demod_thread_state *s, const unsigned mpx_rate, const struct tm *tm, const int milli)
{
	static char fnTmp[1024];
	static char fnTim[1024];

	for(int ch = 0; ch < s->channel_count; ++ch) {
		uint32_t freq = s->center_freq + s->freqs[ch];

		if (s->mpx_write_type == 2) {
			strfchannel(fnTmp, ARRAY_LEN(fnTmp), s->mpx_pipe_pattern, ch, freq, mpx_rate, milli, 0);
			strftime(fnTim, ARRAY_LEN(fnTim), fnTmp, tm);
			s->fmpx[ch] = open_pipe(fnTim, "mpx");
		} else if (s->mpx_write_type == 1) {
			strfchannel(fnTmp, ARRAY_LEN(fnTmp), s->mpx_file_pattern, ch, freq, mpx_rate, milli, 0);
			strftime(fnTim, ARRAY_LEN(fnTim), fnTmp, tm);
			s->fmpx[ch] = create_iq_file(fnTim, "mpx");
		}
	}
}

<<<<<<< HEAD
    fprintf(stdout, "new file created with name %s\n", filename);
    return fptr;
=======
void open_all_audio_channel_outputs(struct demod_thread_state *s, const unsigned audio_rate, const struct tm *tm, const int milli)
{
	static char fnTmp[1024];
	static char fnTim[1024];

	for(int ch = 0; ch < s->channel_count; ++ch) {
		uint32_t freq = s->center_freq + s->freqs[ch];

		if (s->audio_write_type == 2) {
			strfchannel(fnTmp, ARRAY_LEN(fnTmp), s->audio_pipe_pattern, ch, freq, audio_rate, milli, 0);
			strftime(fnTim, ARRAY_LEN(fnTim), fnTmp, tm);
			s->faudio[ch] = open_pipe(fnTim, "audio");
		} else if (s->audio_write_type == 1) {
			strfchannel(fnTmp, ARRAY_LEN(fnTmp), s->audio_file_pattern, ch, freq, audio_rate, milli, 0);
			strftime(fnTim, ARRAY_LEN(fnTim), fnTmp, tm);
			s->faudio[ch] = create_iq_file(fnTim, "audio");
		}
	}
>>>>>>> 244da7cc
}


void full_demod(struct demod_state *d, FILE *f_mpx, FILE *f_audio)
{
	int nwritten;

	downsample_input(d);

	d->mode_demod(d);  /* lowpassed -> result */
	if (d->mode_demod == &raw_demod) {
		return;
	}

	if (f_mpx) {
		nwritten = (int)fwrite(d->result, 2, d->result_len, f_mpx);
		if (nwritten != d->result_len)
			fprintf(stderr, "error writing %d mpx samples .. result %d\n", d->result_len, nwritten);
	}

	if (!f_audio) {
		/* no need for audio? */
		return;
	}
	/* use nicer filter here too? */
	if (d->deemph) {
		deemph_filter(d);}
	if (d->dc_block_audio) {
		dc_block_audio_filter(d->result, d->result_len, &(d->adc_avg), d->adc_block_const);}
	if (d->rate_out2 > 0) {
		low_pass_real(d);
		/* arbitrary_resample(d->result, d->result, d->result_len, d->result_len * d->rate_out2 / d->rate_out); */
	}

	nwritten = (int)fwrite(d->result, 2, d->result_len, f_audio);
	if (nwritten != d->result_len)
		fprintf(stderr, "error writing %d audio samples .. result %d\n", d->result_len, nwritten);
}

static void rtlsdr_callback(unsigned char *buf, uint32_t len, void *ctx)
{
	struct dongle_state *s = ctx;
	struct demod_thread_state *mds = s->demod_target;
	struct demod_input_buffer *buffer;
	int16_t *buf16;
	int i, write_idx;
	time_t rawtime;

	if (do_exit) {
		return;}
	if (!ctx) {
		return;}
	time(&rawtime);
	if (duration > 0 && rawtime >= stop_time) {
		do_exit = 1;
		fprintf(stderr, "Time expired, exiting!\n");
		rtlsdr_cancel_async(dongle.dev);
	}

	write_idx = mds->buffer_write_idx;
	mds->buffer_write_idx = (mds->buffer_write_idx + 1) % mds->num_circular_buffers;
	buffer = &mds->buffers[write_idx];
	pthread_rwlock_wrlock(&buffer->rw);	/* lock before writing into demod_thread_state.lowpassed */
	if (!buffer->is_free) {
		do_exit = 1;
		fprintf(stderr, "Overflow of circular input buffers, exiting!\n");
		rtlsdr_cancel_async(dongle.dev);
		pthread_rwlock_unlock(&buffer->rw);
		return;
	}

	buf16 = buffer->lowpassed;

	/* 1st: convert to 16 bit - to allow easier calculation of DC */
	for (i=0; i<(int)len; i++) {
		buf16[i] = ( (int16_t)buf[i] - 127 );
	}
	/* 2nd: do DC filtering BEFORE up-mixing */
	if (s->dc_block_raw) {
		dc_block_raw_filter(buf16, (int)len, s->rdc_avg, s->rdc_block_const);
	}

	buffer->lp_len = len;

	buffer->is_free = 0;
	pthread_rwlock_unlock(&buffer->rw);
	safe_cond_signal(&mds->ready, &mds->ready_m);
}

static void *multi_demod_thread_fn(void *arg)
{
	struct demod_thread_state *mds = arg;

	struct timeval t1_mpx, t1_audio, t2;
	struct timeval timestamp;
	double diff_ms_mpx, diff_ms_audio;
	int ch, read_idx;
	int init_open = 1;
	int mpx_is_limited = 1;
	int audio_is_limited = 1;
	const unsigned mpx_rate = mds->demod_states[0].rate_out;
	const unsigned audio_rate = mds->demod_states[0].rate_out2 ? (unsigned)mds->demod_states[0].rate_out2 : mpx_rate;
	struct demod_input_buffer *buffer;

	gettimeofday(&t1_mpx, NULL);
	t1_audio = t1_mpx;
	while (!do_exit) {
		safe_cond_wait(&mds->ready, &mds->ready_m);

		gettimeofday(&t2, NULL);
<<<<<<< HEAD
		diff_ms = (t2.tv_sec - t1.tv_sec) * 1000.0;
		diff_ms += (t2.tv_usec - t1.tv_usec) / 1000.0;
		if (unlikely(mds->split_duration > 0 && diff_ms > 1000.0 * mds->split_duration)) {
			for (int demod_idx=0; demod_idx<mds->channel_count; ++demod_idx) {
				char* recording_file_name;
				int freq;

				freq = (mds->center_freq + mds->freqs[demod_idx])/10000;
				if (!mds->audio_pipe_command) {
					recording_file_name = generate_file_name(mds->fptr[demod_idx]->name, RAW);
					fclose(mds->fptr[demod_idx]->f);
					free(mds->fptr[demod_idx]->name);
					mds->fptr[demod_idx] = create_iq_file(mds->fptr[demod_idx], recording_file_name);
				} else {
					recording_file_name = generate_file_name(mds->fptr[demod_idx]->name, MP3);
					pclose(mds->fptr[demod_idx]->f);
					free(mds->fptr[demod_idx]); //free old one
					mds->fptr[demod_idx] = open_pipe(recording_file_name, demod_idx, freq, mds->audio_pipe_command, AUDIO);
				}

				if (!mds->mpx_pipe_command) {
					recording_file_name = generate_file_name(mds->mpx_fptr[demod_idx]->name, RAW);
					fflush(mds->mpx_fptr[demod_idx]->f);
					fclose(mds->mpx_fptr[demod_idx]->f);
					free(mds->mpx_fptr[demod_idx]->name);
					mds->mpx_fptr[demod_idx] = create_iq_file(mds->mpx_fptr[demod_idx], recording_file_name);
				} else {
					recording_file_name = generate_file_name(mds->mpx_fptr[demod_idx]->name, TXT);
					pclose(mds->mpx_fptr[demod_idx]->f);
					free(mds->mpx_fptr[demod_idx]); /* free old one */
					mds->mpx_fptr[demod_idx] = open_pipe(recording_file_name, demod_idx, freq, mds->mpx_pipe_command, MPX);
				}
				gettimeofday(&t1, NULL);
				free((void *)recording_file_name);
			}
=======
		diff_ms_mpx    = (t2.tv_sec  - t1_mpx.tv_sec) * 1000.0;
		diff_ms_mpx   += (t2.tv_usec - t1_mpx.tv_usec) / 1000.0;
		diff_ms_audio  = (t2.tv_sec  - t1_audio.tv_sec) * 1000.0;
		diff_ms_audio += (t2.tv_usec - t1_audio.tv_usec) / 1000.0;

		/* check limits first. else, files are immediately closed again, cause diff_ms still > .. */
		if (unlikely(!mpx_is_limited && mds->mpx_limit_duration > 0 && diff_ms_mpx > 1000.0 * mds->mpx_limit_duration)) {
			mpx_is_limited = 1;
			close_all_channel_outputs(mds, 1, 0);	/* close mpx files or pipes */
			if (verbosity)
				fprintf(stderr, "closing mpx stream, cause of limit\n");
		}
		if (unlikely(!audio_is_limited && mds->audio_limit_duration > 0 && diff_ms_audio > 1000.0 * mds->audio_limit_duration)) {
			audio_is_limited = 1;
			close_all_channel_outputs(mds, 0, 1);	/* close audio files or pipes */
			if (verbosity)
				fprintf(stderr, "closing audio stream, cause of limit\n");
		}

		if (unlikely(init_open || (mds->mpx_split_duration > 0 && diff_ms_mpx > 1000.0 * mds->mpx_split_duration))) {
			time_t current_time = time(NULL);
			struct tm *tm = localtime(&current_time);
			const int milli = (int)(t2.tv_usec/1000);
			close_all_channel_outputs(mds, 1, 0);	/* close mpx files or pipes */
			open_all_mpx_channel_outputs(mds, mpx_rate, tm, milli);
			mpx_is_limited = 0;
			t1_mpx = t2;
		}
		if (unlikely(init_open || (mds->audio_split_duration > 0 && diff_ms_audio > 1000.0 * mds->audio_split_duration))) {
			time_t current_time = time(NULL);
			struct tm *tm = localtime(&current_time);
			const int milli = (int)(t2.tv_usec/1000);
			close_all_channel_outputs(mds, 0, 1);	/* close audio files or pipes */
			open_all_audio_channel_outputs(mds, audio_rate, tm, milli);
			audio_is_limited = 0;
			t1_audio = t2;
>>>>>>> 244da7cc
		}
		init_open = 0;

		read_idx = mds->buffer_read_idx;
		mds->buffer_read_idx = (mds->buffer_read_idx + 1) % mds->num_circular_buffers;
		buffer = &mds->buffers[read_idx];
		pthread_rwlock_wrlock(&buffer->rw);	/* lock before reading into demod_thread_state.lowpassed */

		for (ch = 0; ch < mds->channel_count; ++ch) {
			mds->demod_states[ch].lp_len = buffer->lp_len;
			mixer_apply(&mds->mixers[ch], buffer->lp_len, buffer->lowpassed, mds->demod_states[ch].lowpassed);
		}

		buffer->is_free = 1;	/* buffer can be written again */
		/* we only need to lock the lowpassed buffer of demod_thread_state */
		pthread_rwlock_unlock(&buffer->rw);

		for (ch = 0; ch < mds->channel_count; ++ch) {
<<<<<<< HEAD
			struct demod_state *d = &mds->demod_states[ch];
			full_demod(&mds->demod_states[ch], mds->mpx_fptr[ch]->f, mds->fptr[ch]->f);
=======
			full_demod(&mds->demod_states[ch], mds->fmpx[ch], mds->faudio[ch]);
>>>>>>> 244da7cc
		}

		if (do_exit)
			break;

	}
	return 0;
}

static int optimal_settings(uint64_t freq, uint32_t rate)
{
	/* giant ball of hacks
	 * seems unable to do a single pass, 2:1
	 */
	uint32_t capture_rate;
	struct dongle_state *d = &dongle;
	struct demod_thread_state *dt = &dm_thr;
	struct demod_state *config = &dt->demod_states[0];
	config->downsample = (MinCaptureRate / config->rate_in) + 1;
	if (config->downsample_passes) {
		config->downsample_passes = (int)log2(config->downsample) + 1;
		if (config->downsample_passes > MAXIMUM_DOWNSAMPLE_PASSES) {
			fprintf(stderr, "downsample_passes = %d exceeds it's limit. setting to %d\n", config->downsample, MAXIMUM_DOWNSAMPLE_PASSES);
			config->downsample_passes = MAXIMUM_DOWNSAMPLE_PASSES;
		}
		config->downsample = 1 << config->downsample_passes;
	}
	if (verbosity >= 2) {
		fprintf(stderr, "downsample_passes = %d (= # of fifth_order() iterations), downsample = %d\n", config->downsample_passes, config->downsample );
	}
	capture_rate = config->downsample * config->rate_in;
	if (capture_rate > 3200U*1000U) {
		fprintf(stderr, "Error: Capture rate of %u Hz exceedds 3200k!\n", (unsigned)capture_rate);
		return 1;
	}
	else if (capture_rate > 2400U*1000U) {
		fprintf(stderr, "Warning: Capture rate of %u Hz is too big (exceeds 2400k) for continous transfer!\n", (unsigned)capture_rate);
	}
	if (verbosity >= 2)
		fprintf(stderr, "capture_rate = dm->downsample * dm->rate_in = %d * %d = %d\n", config->downsample, config->rate_in, capture_rate );
	config->output_scale = (1<<15) / (128 * config->downsample);
	if (config->output_scale < 1) {
		config->output_scale = 1;}
	if (config->mode_demod == &fm_demod) {
		config->output_scale = 1;}
	d->freq = freq;
	d->rate = capture_rate;
	if (verbosity >= 2)
		fprintf(stderr, "optimal_settings(freq = %f MHz) delivers freq %f MHz, rate %.0f\n", freq * 1E-6, d->freq * 1E-6, (double)d->rate );
	return 0;
}

static int controller_fn(struct demod_thread_state *s)
{
	int i, r;
	int32_t dongle_rate, nyq_min, nyq_max;
	struct demod_state *demod_config = &dm_thr.demod_states[0];

	r = optimal_settings(s->center_freq, demod_config->rate_in);
	if (r) {
		return r;
	}
	if (dongle.direct_sampling) {
		verbose_direct_sampling(dongle.dev, 1);}

	/* Set the frequency */
	if (verbosity) {
		fprintf(stderr, "verbose_set_frequency(%f MHz)\n", dongle.freq * 1E-6);
	}
	verbose_set_frequency(dongle.dev, dongle.freq);

	dongle_rate = dongle.rate;
	nyq_max = dongle_rate /2;
	for (i = 0; i < s->channel_count; ++i) {
<<<<<<< HEAD
		fprintf(stdout, " freq %lu will be recording soon \n", dongle.freq+s->freqs[i]);
=======
		fprintf(stderr, " freq %lu will be recording soon \n", dongle.freq+s->freqs[i]);
>>>>>>> 244da7cc
		if (s->freqs[i] <= -nyq_max || s->freqs[i] >= nyq_max) {
			fprintf(stderr, "Warning: frequency for channel %d (=%d Hz) is out of Nyquist band!\n", i, (int)s->freqs[i]);
			fprintf(stderr, "  nyquist band is from %d .. %d Hz\n", -nyq_max, nyq_max);
		}
		mixer_init(&dm_thr.mixers[i], s->freqs[i], dongle.rate);
		/* distribute demod setting from 1st (=config) to all */
		demod_copy_fields(&dm_thr.demod_states[i], demod_config);
		/* allocate memory per channel */
		demod_init(&dm_thr.demod_states[i], 0, 1);
	}
	fprintf(stderr, "Multichannel will demodulate %d channels.\n", dm_thr.channel_count);

	fprintf(stderr, "Oversampling input by: %ix.\n", demod_config->downsample);
	fprintf(stderr, "Buffer size: %u Bytes == %u quadrature samples == %0.2fms\n",
		(unsigned)dongle.buf_len,
		(unsigned)dongle.buf_len / 2,
		1000 * 0.5 * (float)dongle.buf_len / (float)dongle.rate);

	/* Set the sample rate */
	if (verbosity)
		fprintf(stderr, "verbose_set_sample_rate(%.0f Hz)\n", (double)dongle.rate);
	verbose_set_sample_rate(dongle.dev, dongle.rate);
	fprintf(stderr, "Output at %u Hz.\n", demod_config->rate_in/demod_config->post_downsample);

	return 0;
}

void frequency_range(struct demod_thread_state *s, char *arg)
{
	char *start, *stop, *step;
	int32_t i;
	start = arg;
	stop = strchr(start, ':') + 1;
	stop[-1] = '\0';
	step = strchr(stop, ':') + 1;
	step[-1] = '\0';
	for(i=(int32_t)atofs(start); i<=(int32_t)atofs(stop); i+=(int32_t)atofs(step))
	{
		s->freqs[s->channel_count] = i;
		s->channel_count++;
		if (s->channel_count >= MAX_NUM_CHANNELS) {
			break;}
	}
	stop[-1] = ':';
	step[-1] = ':';
<<<<<<< HEAD

	//s->channel_count = s->channel_count;
=======
>>>>>>> 244da7cc
}

void dongle_init(struct dongle_state *s)
{
	s->rate = DEFAULT_SAMPLE_RATE;
	s->gain = AUTO_GAIN; /* tenths of a dB */
	s->mute = 0;
	s->direct_sampling = 0;
	s->demod_target = &dm_thr;
	s->bandwidth = 0;
	s->buf_len = 32 * 512;  /* see rtl_tcp */

	s->dc_block_raw = 0;
	s->rdc_avg[0] = 0;
	s->rdc_avg[1] = 0;
	s->rdc_block_const = 9;
}

void init_demods()
{
	struct demod_state *conf = &dm_thr.demod_states[0];
	for(int i=0; i<dm_thr.channel_count; i++) {
		struct demod_state *s = &dm_thr.demod_states[i];
		demod_copy_fields(s, conf);
		demod_copy_config(s, conf);
		demod_init(s, 0, 1);
	}
}

void demod_thread_state_init(struct demod_thread_state *s)
{
<<<<<<< HEAD
	
	s->config_demod_state = (struct demod_state *)malloc(sizeof(struct demod_state));
	demod_init(s->config_demod_state, 1, 0); /* just for config arranging */
=======
	for (int ch = 0; ch < MAX_NUM_CHANNELS; ++ch) {
		demod_init(&s->demod_states[ch], 1, 0);
		s->faudio[ch] = NULL;
		s->fmpx[ch] = NULL;
	}
>>>>>>> 244da7cc

	s->num_circular_buffers = 4;
	s->buffer_write_idx = 0;
	s->buffer_read_idx = 0;
	s->mpx_split_duration = -1;
	s->audio_split_duration = -1;
	s->mpx_limit_duration = 0;
	s->audio_limit_duration = 0;
	s->channel_count = -1;

	for (int i = 0; i < MAX_CIRCULAR_BUFFERS; i++) {
		pthread_rwlock_init(&s->buffers[i].rw, NULL);
		s->buffers[i].is_free = 1;
		s->buffers[i].lowpassed = NULL;
	}

	s->mpx_pipe_pattern = DEFAULT_MPX_PIPE_PATTERN;
	s->mpx_file_pattern = DEFAULT_MPX_FILE_PATTERN;
	s->audio_pipe_pattern = DEFAULT_AUDIO_PIPE_PATTERN;
	s->audio_file_pattern = DEFAULT_AUDIO_FILE_PATTERN;

	s->audio_write_type = DEFAULT_AUDIO_WRITE_TYPE;
	s->mpx_write_type = DEFAULT_MPX_WRITE_TYPE;

	s->center_freq = 100000000;

	pthread_cond_init(&s->ready, NULL);
	pthread_mutex_init(&s->ready_m, NULL);
}

<<<<<<< HEAD
void multi_demod_init_fptrs(struct demod_thread_state *s)
=======
void demod_thread_init_ring_buffers(struct demod_thread_state *s, const int buflen)
>>>>>>> 244da7cc
{
	for (int i = 0; i < s->num_circular_buffers; i++) {
		s->buffers[i].lowpassed = (int16_t*)malloc( sizeof(int16_t) * buflen );
	}
}

<<<<<<< HEAD
	if (dm_thr.audio_pipe_command && dm_thr.audio_write_file)
	{
		fprintf(stderr, "cannot write audio signal to pipe and file at the same time! Exiting..\n");
		exit(0);
	} else if(!dm_thr.audio_pipe_command && !dm_thr.audio_write_file){
		fprintf(stderr, "either write audio signal pipe or file must! Exiting..\n");
		exit(0);
	}

	if (dm_thr.mpx_pipe_command && dm_thr.mpx_write_file)
	{
		fprintf(stderr, "cannot write mpx signal to pipe and file at the same time! Exiting..");
		exit(0);
	}

	for(int i=0; i<s->channel_count; i++) {
		int freq = (s->center_freq + s->freqs[i])/10000;
		s->fptr[i] = (I_FILE *) malloc(sizeof(struct I_FILE));
		s->mpx_fptr[i] = (I_FILE *) malloc(sizeof(struct I_FILE));
	    sprintf(file_name, "%04u", freq);

		if (dm_thr.audio_pipe_command) {
			s->fptr[i] = open_pipe(generate_file_name(file_name, MP3), i, freq, s->audio_pipe_command, AUDIO);
		} else if (dm_thr.audio_write_file){
			s->fptr[i]->f = fopen(generate_file_name(file_name, RAW), "wb");
			s->fptr[i]->name = strdup(file_name);
		}

		memset(file_name, 0, 50);

		if (dm_thr.mpx_pipe_command) {
			sprintf(file_name, "rds-%04u", freq);
			s->mpx_fptr[i] = open_pipe(generate_file_name(file_name, TXT), i, freq, s->mpx_pipe_command, MPX);
		} else if (dm_thr.mpx_write_file) {
			sprintf(file_name, "%04u-mpx", freq);
			s->mpx_fptr[i]->f = fopen(generate_file_name(file_name, RAW), "wb");
			s->mpx_fptr[i]->name = strdup(file_name);
		}
=======
void multi_demod_init_fptrs(struct demod_thread_state *s)
{
	if (s->audio_write_type == 2 && !s->audio_pipe_pattern) {
		fprintf(stderr, "Error: command pattern for audio is missing! Exiting..\n");
		exit(0);
	}

	if (s->mpx_write_type == 2 && !s->mpx_pipe_pattern) {
		fprintf(stderr, "Error: command pattern for mpx is missing! Exiting..\n");
		exit(0);
>>>>>>> 244da7cc
	}
}

void demod_thread_cleanup(struct demod_thread_state *s)
{
	pthread_rwlock_destroy(&s->rw);
	pthread_cond_destroy(&s->ready);
	pthread_mutex_destroy(&s->ready_m);

	close_all_channel_outputs(s, 1, 1);

	for(int i=0; i<s->channel_count; i++) {
		demod_cleanup(&s->demod_states[i]);
<<<<<<< HEAD
		if (dm_thr.audio_pipe_command) {
			pclose(s->fptr[i]->f);
		} else {
			fflush(s->fptr[i]->f);
			fclose(s->fptr[i]->f);
		}

		if (dm_thr.mpx_pipe_command) {
			pclose(s->mpx_fptr[i]->f);
		} else {
			fflush(s->mpx_fptr[i]->f);
			fclose(s->mpx_fptr[i]->f);
		}

		if(s->fptr[i])
			free(s->fptr[i]);
		if(s->mpx_fptr[i])
			free(s->mpx_fptr[i]);
=======
	}

	for (int k=0; k < MAX_CIRCULAR_BUFFERS; ++k) {
		if (s->buffers[k].lowpassed) {
			free(s->buffers[k].lowpassed);
			s->buffers[k].lowpassed = NULL;
		}
>>>>>>> 244da7cc
	}
}

void sanity_checks(void)
{
	if (dm_thr.channel_count <= 0) {
		fprintf(stderr, "Please specify a center frequency (RF) and one more relative frequency\n");
		exit(1);
	}
	else if (dm_thr.channel_count == 1) {
		fprintf(stderr, "Warning: With only one channel, prefer 'rtl_fm', which will have better performance.\n");
	}

	if (dm_thr.channel_count >= MAX_NUM_CHANNELS) {
		fprintf(stderr, "Too many channels, maximum %i.\n", MAX_NUM_CHANNELS);
		exit(1);
	}

}

int main(int argc, char **argv)
{
#ifndef _WIN32
	struct sigaction sigact;
#endif
	int r, opt;
	int dev_given = 0;
	int enable_biastee = 0;
	const char * rtlOpts = NULL;
	struct demod_state *demod = NULL;
	enum rtlsdr_ds_mode ds_mode = RTLSDR_DS_IQ;
	uint32_t ds_temp, ds_threshold = 0;
	int timeConstant = 75; /* default: U.S. 75 uS */
	int rtlagc = 0;
	dongle_init(&dongle);
	demod_thread_state_init(&dm_thr);
	demod = &dm_thr.demod_states[0];

<<<<<<< HEAD
	while ((opt = getopt(argc, argv, "d:f:g:m:s:a:x:t:r:p:R:E:O:F:A:M:hTq:c:w:W:D:Hv")) != -1) {
=======
	while ((opt = getopt(argc, argv, "d:f:g:m:s:a:x:t:l:r:p:R:E:O:F:A:M:hTq:c:w:W:n:D:v")) != -1) {
>>>>>>> 244da7cc
		switch (opt) {
		case 'd':
			dongle.dev_index = verbose_device_search(optarg);
			dev_given = 1;
			break;
		case 'f':
			if (dm_thr.channel_count >= MAX_NUM_CHANNELS) {
				break;}
			if (strchr(optarg, ':')) {
				if ( dm_thr.channel_count == -1 ) {
					fprintf(stderr, "error: 1st frequency parameter must be single frequency\n");
					exit(1);
				}
				frequency_range(&dm_thr, optarg);
			}
			else
			{
				if ( dm_thr.channel_count >= 0 )
					dm_thr.freqs[dm_thr.channel_count] = (int32_t)atofs(optarg);
				else
					dm_thr.center_freq = (int32_t)atofs(optarg);
				dm_thr.channel_count++;
			}
			break;
		case 'g':
			dongle.gain = (int)(atof(optarg) * 10);
			break;
		case 'm':
			MinCaptureRate = (int)atofs(optarg);
			break;
		case 's':
			demod->rate_in = (uint32_t)atofs(optarg);
			demod->rate_out = (uint32_t)atofs(optarg);
			break;
		case 'r':
			demod->rate_out2 = (int)atofs(optarg);
			break;
		case 't':
			if (!strncmp(optarg, "x:", 2)) {
				dm_thr.mpx_split_duration = atoi(&optarg[2]);
			} else if (!strncmp(optarg, "a:", 2)) {
				dm_thr.audio_split_duration = atoi(&optarg[2]);
			} else {
				dm_thr.audio_split_duration = atoi(optarg);
				dm_thr.mpx_split_duration = dm_thr.audio_split_duration;
			}
			break;
		case 'l':
			if (!strncmp(optarg, "x:", 2)) {
				dm_thr.mpx_limit_duration = atoi(&optarg[2]);
			} else if (!strncmp(optarg, "a:", 2)) {
				dm_thr.audio_limit_duration = atoi(&optarg[2]);
			} else {
				dm_thr.audio_limit_duration = atoi(optarg);
				dm_thr.mpx_limit_duration = dm_thr.audio_limit_duration;
			}
			break;
		case 'p':
			dongle.ppm_error = atoi(optarg);
			break;
		case 'R':
			time(&stop_time);
			duration = atoi(optarg);
			if (duration < 1) {
				fprintf(stderr, "Duration '%s' was not positive integer; will continue indefinitely\n", optarg);
			} else {
				stop_time += duration;
			}
			break;
		case 'E':
			if (strcmp("adc", optarg) == 0) {
				demod->dc_block_audio = 1;}
			if (strcmp("rdc", optarg) == 0) {
				dongle.dc_block_raw = demod->omit_dc_fix = 1;}
			if (strcmp("deemp",  optarg) == 0) {
				demod->deemph = 1;}
			if (strcmp("direct",  optarg) == 0) {
				dongle.direct_sampling = 1;}
			if (strcmp("rtlagc", optarg) == 0) {
				rtlagc = 1;}
			break;
		case 'O':
			rtlOpts = optarg;
			break;
		case 'q':
			dongle.rdc_block_const = atoi(optarg);
			break;
		case 'a':
<<<<<<< HEAD
			parse_file_pipe_args(optarg, AUDIO);
			break;
		case 'x':
			parse_file_pipe_args(optarg, MPX);
=======
			if (!strcmp(optarg, "n") || !strcmp(optarg, "N") || !strcmp(optarg, "%")) {
				dm_thr.audio_write_type = 0;
			} else if (!strncmp(optarg, "p:", 2)) {
				if (optarg[2])
					dm_thr.audio_pipe_pattern = &optarg[2];
				else
					fprintf(stderr, "activating audio pipe output - keeping previous pattern: %s\n", dm_thr.audio_pipe_pattern);
				dm_thr.audio_write_type = 2;
			} else if (!strncmp(optarg, "f:", 2)) {
				if (optarg[2])
					dm_thr.audio_file_pattern = &optarg[2];
				else
					fprintf(stderr, "activating audio file output - keeping previous pattern: %s\n", dm_thr.audio_file_pattern);
				dm_thr.audio_write_type = 1;
			} else {
				dm_thr.audio_file_pattern = optarg;
				dm_thr.audio_write_type = 1;
			}
			break;
		case 'x':
			if (!strcmp(optarg, "n") || !strcmp(optarg, "N") || !strcmp(optarg, "%")) {
				dm_thr.mpx_write_type = 0;
			} else if (!strncmp(optarg, "p:", 2)) {
				if (optarg[2])
					dm_thr.mpx_pipe_pattern = &optarg[2];
				else
					fprintf(stderr, "activating mpx pipe output - keeping previous pattern: %s\n", dm_thr.mpx_pipe_pattern);
				dm_thr.mpx_write_type = 2;
			} else if (!strncmp(optarg, "f:", 2)) {
				if (optarg[2])
					dm_thr.mpx_file_pattern = &optarg[2];
				else
					fprintf(stderr, "activating mpx file output - keeping previous pattern: %s\n", dm_thr.mpx_file_pattern);
				dm_thr.mpx_write_type = 1;
			} else {
				dm_thr.audio_file_pattern = optarg;
				dm_thr.mpx_write_type = 1;
			}
>>>>>>> 244da7cc
			break;
		case 'F':
			demod->downsample_passes = 1;  /* truthy placeholder */
			demod->comp_fir_size = atoi(optarg);
			break;
		case 'A':
			if (strcmp("std",  optarg) == 0) {
				demod->custom_atan = 0;}
			if (strcmp("fast", optarg) == 0) {
				demod->custom_atan = 1;}
			if (strcmp("lut",  optarg) == 0) {
				atan_lut_init();
				demod->custom_atan = 2;}
			if (strcmp("ale", optarg) == 0) {
				demod->custom_atan = 3;}
			break;
		case 'M':
			if (strcmp("nbfm",  optarg) == 0 || strcmp("nfm",  optarg) == 0 || strcmp("fm",  optarg) == 0) {
				demod->mode_demod = &fm_demod;}
			if (strcmp("raw",  optarg) == 0 || strcmp("iq",  optarg) == 0) {
				demod->mode_demod = &raw_demod;}
			if (strcmp("am",  optarg) == 0) {
				demod->mode_demod = &am_demod;}
			if (strcmp("usb", optarg) == 0) {
				demod->mode_demod = &usb_demod;}
			if (strcmp("lsb", optarg) == 0) {
				demod->mode_demod = &lsb_demod;}
			if (strcmp("wbfm",  optarg) == 0 || strcmp("wfm",  optarg) == 0) {
				demod->mode_demod = &fm_demod;
				demod->rate_in = 170000;
				demod->rate_out = 170000;
				demod->rate_out2 = 32000;
				demod->custom_atan = 1;
				demod->deemph = 1;
			}
			if (strcmp("mwfm", optarg) == 0) {
				demod->mode_demod = &fm_demod;
				demod->rate_in = 171000;
				demod->rate_out = 171000;
				demod->rate_out2 = 21375;	/* = 171000 / 8 */
				/* atan_lut_init();
				demod->custom_atan = 2; */
			}
			break;
		case 'T':
			enable_biastee = 1;
			break;
		case 'c':
			if (strcmp("us",  optarg) == 0)
				timeConstant = 75;
			else if (strcmp("eu", optarg) == 0)
				timeConstant = 50;
			else
				timeConstant = (int)atof(optarg);
			break;
		case 'D':
			ds_temp = (uint32_t)( atofs(optarg) + 0.5 );
			if (ds_temp <= RTLSDR_DS_Q_BELOW)
				ds_mode = (enum rtlsdr_ds_mode)ds_temp;
			else
				ds_threshold = ds_temp;
			break;
		case 'v':
			++verbosity;
			break;
		case 'w':
			dongle.bandwidth = (uint32_t)atofs(optarg);
			break;
		case 'W':
			dongle.buf_len = 512 * atoi(optarg);
			if (dongle.buf_len > MAXIMUM_BUF_LENGTH) {
				fprintf(stderr, "Warning: limiting buffers from option -W to %d\n", MAXIMUM_BUF_LENGTH / 512);
				dongle.buf_len = MAXIMUM_BUF_LENGTH;
			}
			break;
		case 'n':
			dm_thr.num_circular_buffers = atoi(optarg);
			if (dm_thr.num_circular_buffers < 2) {
				fprintf(stderr, "Warning: lower limit for option -n is 2\n");
				dm_thr.num_circular_buffers = 2;    /* minimum 2 buffers */
			}
			if (dm_thr.num_circular_buffers > MAX_CIRCULAR_BUFFERS) {
				fprintf(stderr, "Warning: limit circular buffers from option -n to %d\n", MAX_CIRCULAR_BUFFERS);
				dm_thr.num_circular_buffers = MAX_CIRCULAR_BUFFERS;
			}
			break;
		case 'h':
		case '?':
		default:
			usage();
			break;
		}
	}

	if (demod->deemph) {
		double tc = (double)timeConstant * 1e-6;
		demod->deemph_a = (int)round(1.0/((1.0-exp(-1.0/(demod->rate_out * tc)))));
		if (verbosity)
			fprintf(stderr, "using wbfm deemphasis filter with time constant %d us\n", timeConstant );
	}

<<<<<<< HEAD
=======
	/* demod_thread_init_ring_buffers(&dm_thr, MAXIMUM_BUF_LENGTH); */
	demod_thread_init_ring_buffers(&dm_thr, dongle.buf_len);
>>>>>>> 244da7cc
	multi_demod_init_fptrs(&dm_thr);
	init_demods();

	if (verbosity)
		fprintf(stderr, "verbosity set to %d\n", verbosity);

	/* quadruple sample_rate to limit to Δθ to ±π/2 */
	demod->rate_in *= demod->post_downsample;

	sanity_checks();

	if (!dev_given) {
		dongle.dev_index = verbose_device_search("0");
	}

	if (dongle.dev_index < 0) {
		exit(1);
	}

	r = rtlsdr_open(&dongle.dev, (uint32_t)dongle.dev_index);
	if (r < 0) {
		fprintf(stderr, "Failed to open rtlsdr device #%d.\n", dongle.dev_index);
		exit(1);
	}
#ifndef _WIN32
	sigact.sa_handler = sighandler;
	sigemptyset(&sigact.sa_mask);
	sigact.sa_flags = 0;
	sigaction(SIGINT, &sigact, NULL);
	sigaction(SIGTERM, &sigact, NULL);
	sigaction(SIGQUIT, &sigact, NULL);
	sigaction(SIGPIPE, &sigact, NULL);
#else
	SetConsoleCtrlHandler( (PHANDLER_ROUTINE) sighandler, TRUE );
#endif

	/* Set the tuner gain */
	if (dongle.gain == AUTO_GAIN) {
		verbose_auto_gain(dongle.dev);
	} else {
		dongle.gain = nearest_gain(dongle.dev, dongle.gain);
		verbose_gain_set(dongle.dev, dongle.gain);
	}

	rtlsdr_set_agc_mode(dongle.dev, rtlagc);

	rtlsdr_set_bias_tee(dongle.dev, enable_biastee);
	if (enable_biastee)
		fprintf(stderr, "activated bias-T on GPIO PIN 0\n");

	verbose_ppm_set(dongle.dev, dongle.ppm_error);

	/* Set direct sampling with threshold */
	rtlsdr_set_ds_mode(dongle.dev, ds_mode, ds_threshold);

	verbose_set_bandwidth(dongle.dev, dongle.bandwidth);

	if (verbosity && dongle.bandwidth)
		verbose_list_bandwidths(dongle.dev);

	if (rtlOpts) {
		rtlsdr_set_opt_string(dongle.dev, rtlOpts, verbosity);
	}

	/* r = rtlsdr_set_testmode(dongle.dev, 1); */

	/* Reset endpoint before we start reading from it (mandatory) */
	verbose_reset_buffer(dongle.dev);

	controller_fn(&dm_thr);
	if (r) {
		rtlsdr_close(dongle.dev);
		return 1;
	}
	pthread_create(&dm_thr.thread, NULL, multi_demod_thread_fn, (void *)(&dm_thr));

	rtlsdr_read_async(dongle.dev, rtlsdr_callback, &dongle, 0, dongle.buf_len);

	if (do_exit) {
		fprintf(stderr, "\nUser cancel, exiting...\n");}
	else {
		fprintf(stderr, "\nLibrary error %d, exiting...\n", r);}

	rtlsdr_cancel_async(dongle.dev);
	safe_cond_signal(&dm_thr.ready, &dm_thr.ready_m);
	pthread_join(dm_thr.thread, NULL);

	/* dongle_cleanup(&dongle); */
	demod_thread_cleanup(&dm_thr);

	rtlsdr_close(dongle.dev);
	return r >= 0 ? r : -r;
}

/* vim: tabstop=8:softtabstop=8:shiftwidth=8:noexpandtab */<|MERGE_RESOLUTION|>--- conflicted
+++ resolved
@@ -65,16 +65,7 @@
 
 #define DEFAULT_SAMPLE_RATE		24000
 #define AUTO_GAIN				-100
-#define DEFAULT_BUFFER_DUMP		4096
-
-<<<<<<< HEAD
-#define FREQUENCIES_LIMIT		64
-
-#define MAX_NUM_CHANNELS        32
-#define NUM_CIRCULAR_BUFFERS    4
-
-#define ONE_SEC_TO_USEC 1000.0
-=======
+
 #define MAX_NUM_CHANNELS        32
 #define MAX_CIRCULAR_BUFFERS    32
 
@@ -86,7 +77,6 @@
 /* type: 0: nothing, 1: file, 2: pipe */
 #define DEFAULT_AUDIO_WRITE_TYPE	1
 #define DEFAULT_MPX_WRITE_TYPE		0
->>>>>>> 244da7cc
 
 #define likely(x)	__builtin_expect(!!(x), 1)
 #define unlikely(x)	__builtin_expect(!!(x), 0)
@@ -100,17 +90,6 @@
 time_t stop_time;
 int duration = 0;
 
-<<<<<<< HEAD
-typedef enum file_extension_t {RAW = 2, TXT = 1, MP3 = 0} FILE_EXTENSION;
-typedef enum signal_type_t {MPX = 1, AUDIO = 0} SIGNAL_TYPE;
-
-typedef struct I_FILE {
-   FILE *f;
-   char *name;
-} I_FILE;
-
-=======
->>>>>>> 244da7cc
 struct demod_input_buffer
 {
 	int16_t * lowpassed; /* input and decimated quadrature I/Q sample-pairs */
@@ -131,15 +110,6 @@
 	int	  buffer_write_idx;
 	int	  buffer_read_idx;
 
-<<<<<<< HEAD
-	I_FILE     *fptr[MAX_NUM_CHANNELS];
-	I_FILE     *mpx_fptr[MAX_NUM_CHANNELS];
-	char *audio_pipe_command;
-	char *mpx_pipe_command;
-	int audio_write_file;
-	int mpx_write_file;
-	int split_duration;
-=======
 	FILE    * faudio[MAX_NUM_CHANNELS];
 	FILE    * fmpx[MAX_NUM_CHANNELS];
 	const char *audio_pipe_pattern;
@@ -154,7 +124,6 @@
 
 	int mpx_limit_duration;	/* limit per split in seconds */
 	int audio_limit_duration;
->>>>>>> 244da7cc
 
 	int32_t freqs[MAX_NUM_CHANNELS];
 	uint32_t center_freq;
@@ -186,16 +155,6 @@
 /* multiple of these, eventually */
 struct dongle_state dongle;
 struct demod_thread_state dm_thr;
-
-static char * trim(char * s) {
-	char *p = s;
-	int l = strlen(p);
-
-	while(isspace(p[l - 1])) p[--l] = 0;
-	while(*p && isspace(*p)) ++p;
-
-	return p;
-}
 
 void usage(void)
 {
@@ -219,15 +178,6 @@
 		"\t	raw mode outputs 2x16 bit IQ pairs\n"
 		"\t[-m minimum_capture_rate Hz (default: 1m, min=900k, max=3.2m)]\n"
 		"\t[-s sample_rate (default: 24k)]\n"
-<<<<<<< HEAD
-		"\t[-t split duration in seconds to split files (default: off)]\n"
-		"\t[-b write audio signal to files (default: off)]\n"
-		"\t[-u write mpx signal to files (default: off)]\n"
-		"\t[-a audio signal pipe/file command (default: off) ie. \" p:ffmpeg >freq_#time#_#freq#.mp3\"  # popen() for audio stream\" between characters in #'s will be replaced with proper values]\n"
-			"\t\t for file writing you must put \"f:\" instead of \"p:\" \n"
-		"\t[-x mpx signal pipe command (default: off) ie. \" redsea -r #rate# >rds_#freq#.txt\"  # popen() for mpx stream\" between characters in #'s will be replaced with proper values]\n"
-			"\t\t for file writing you must put \"f:\" instead of \"p:\" \n"
-=======
 		"\t[-t [x:|a:]split duration in seconds to split files (default: off)]\n"
 		"\t     x:|a:   split the mpx or audio signal. without that prefix, both are split\n"
 		"\t[-l [x:|a:]limit duration in seconds from (split) begin (default: off)]\n"
@@ -240,7 +190,6 @@
 		"\t\tthe default filename pattern: \"f:%s\"\n"
 		"\t\t  substitutions, additional to strftime(): %%f for frequency, %%kf for frequency in kHz,\n"
 		"\t\t  %%sf for samplerate, %%cf for channel number, and %%# for milliseconds of time\n"
->>>>>>> 244da7cc
 		"\t[-r resample_rate (default: none / same as -s)]\n"
 		"\t[-d device_index or serial (default: 0)]\n"
 		"\t[-T enable bias-T on GPIO PIN 0 (works for rtl-sdr.com v3 dongles)]\n"
@@ -269,11 +218,8 @@
 		"\t	size can be 0 or 9.  0 has bad roll off\n"
 		"\t[-A std/fast/lut/ale choose atan math (default: std)]\n"
 		"\n"
-<<<<<<< HEAD
-=======
 		, DEFAULT_AUDIO_PIPE_PATTERN, DEFAULT_AUDIO_FILE_PATTERN
 		, DEFAULT_MPX_PIPE_PATTERN, DEFAULT_MPX_FILE_PATTERN
->>>>>>> 244da7cc
 		, rtlsdr_get_opt_help(1) );
 	exit(1);
 }
@@ -310,107 +256,7 @@
 }
 #endif
 
-void parse_file_pipe_args(char* arg, SIGNAL_TYPE st) {
-	//checking pipe or file
-	char *t_arg = strdup(arg);
-	char delim[] = ":";
-	char *ptr = strtok(arg, delim);
-	t_arg = t_arg + 2; //get rid of f/p: part
-	switch (st){
-		case AUDIO:
-			if(strcmp("f", ptr) == 0) {
-				dm_thr.audio_write_file = 1;
-			} else if (strcmp("p", ptr) == 0) {
-				dm_thr.audio_pipe_command = t_arg;
-			} else goto err;
-			break;
-		case MPX:
-			if(strcmp("f", ptr) == 0) {
-				dm_thr.mpx_write_file = 1;
-			} else if (strcmp("p", ptr) == 0) {
-				dm_thr.mpx_pipe_command = t_arg;
-			} else goto err;
-			break;
-		default:
-			goto err;
-	}
-
-<<<<<<< HEAD
-	return;
-
-err:
-	fprintf(stderr, "error occured while -a command. please check!"); 
-	exit(0);
-}
-
-
-char * generate_file_name(char* filename, FILE_EXTENSION fe) {
-
-    time_t current_time;
-	struct tm *tm;
-	char *new_file_name;
-	char timestamp[20];
-	char delim[] = "_";
-	char *ptr = strtok(filename, delim);
-
-    current_time = time(NULL);
-    tm = localtime(&current_time);
-    new_file_name = (char *) malloc(100 * sizeof(char));
-	memset(new_file_name, 0, 100);
-	sprintf(new_file_name, "%s", ptr);
-	strftime(timestamp, 100, "_%d-%m-%Y_%H:%M:%S", tm);
-	strcat(new_file_name, timestamp);
-    //sprintf(new_file_name, "%s_%02d-%02d-%d_%02d:%02d:%02d:%03ld.", ptr, tm->tm_mday, tm->tm_mon+1, tm->tm_year+1900, tm->tm_hour, tm->tm_min, tm->tm_sec, timestamp.tv_usec%1000);
-	switch (fe){
-		case RAW:
-			strcat(new_file_name, ".raw");
-			break;
-		case MP3:
-			strcat(new_file_name, ".mp3");
-			break;
-		case TXT:
-			strcat(new_file_name, ".txt");
-			break;
-	}
-	return new_file_name;
-}
-
-I_FILE* open_pipe(char *file_name, int demod_id, int freq, char* command, SIGNAL_TYPE st) {
-	I_FILE *ptr = dm_thr.fptr[demod_id];
-	char *t_command;
-	command = trim(command);
-	t_command = (char *) malloc(100 * sizeof(char));
-	memset(t_command, 0, 100);
-	strcat(t_command, command);
-	strcat(t_command, " ");
-	strcat(t_command, file_name);
-	strcat(t_command, " 2>&1");
-	switch (st) {
-		case AUDIO:
-			fprintf(stdout, "audio pipe command: %s \n", t_command);
-			break;
-		case MPX:
-			fprintf(stdout, "mpx pipe command: %s \n", t_command);
-			break;
-		default:
-			fprintf(stdout, "unknown signal type. Exiting...\n");
-			exit(0);
-	}
-
-
-	ptr->f = popen(t_command, "w");
-	if (!ptr->f) {
-		fprintf(stderr, "error ocurred while opening audio signal pipe. Exiting!");
-		exit(0);
-	}
-	ptr->name = file_name;
-	return ptr;
-}
-
-I_FILE * create_iq_file(I_FILE* fptr, const char* filename) {
-    fptr->f = fopen(filename, "w");
-    if(fptr->f == NULL){return NULL;}
-=======
+
 int strfchannel(char *s, int max, const char * format, const int chno, const uint32_t freq, const unsigned rate, const int milli, const int rep_esc)
 {
 	/* rep_esc == 0: %% is NOT replaced for later call to strftime() */
@@ -528,7 +374,6 @@
 		}
 	}
 }
->>>>>>> 244da7cc
 
 void open_all_mpx_channel_outputs(struct demod_thread_state *s, const unsigned mpx_rate, const struct tm *tm, const int milli)
 {
@@ -550,10 +395,6 @@
 	}
 }
 
-<<<<<<< HEAD
-    fprintf(stdout, "new file created with name %s\n", filename);
-    return fptr;
-=======
 void open_all_audio_channel_outputs(struct demod_thread_state *s, const unsigned audio_rate, const struct tm *tm, const int milli)
 {
 	static char fnTmp[1024];
@@ -572,7 +413,6 @@
 			s->faudio[ch] = create_iq_file(fnTim, "audio");
 		}
 	}
->>>>>>> 244da7cc
 }
 
 
@@ -683,43 +523,6 @@
 		safe_cond_wait(&mds->ready, &mds->ready_m);
 
 		gettimeofday(&t2, NULL);
-<<<<<<< HEAD
-		diff_ms = (t2.tv_sec - t1.tv_sec) * 1000.0;
-		diff_ms += (t2.tv_usec - t1.tv_usec) / 1000.0;
-		if (unlikely(mds->split_duration > 0 && diff_ms > 1000.0 * mds->split_duration)) {
-			for (int demod_idx=0; demod_idx<mds->channel_count; ++demod_idx) {
-				char* recording_file_name;
-				int freq;
-
-				freq = (mds->center_freq + mds->freqs[demod_idx])/10000;
-				if (!mds->audio_pipe_command) {
-					recording_file_name = generate_file_name(mds->fptr[demod_idx]->name, RAW);
-					fclose(mds->fptr[demod_idx]->f);
-					free(mds->fptr[demod_idx]->name);
-					mds->fptr[demod_idx] = create_iq_file(mds->fptr[demod_idx], recording_file_name);
-				} else {
-					recording_file_name = generate_file_name(mds->fptr[demod_idx]->name, MP3);
-					pclose(mds->fptr[demod_idx]->f);
-					free(mds->fptr[demod_idx]); //free old one
-					mds->fptr[demod_idx] = open_pipe(recording_file_name, demod_idx, freq, mds->audio_pipe_command, AUDIO);
-				}
-
-				if (!mds->mpx_pipe_command) {
-					recording_file_name = generate_file_name(mds->mpx_fptr[demod_idx]->name, RAW);
-					fflush(mds->mpx_fptr[demod_idx]->f);
-					fclose(mds->mpx_fptr[demod_idx]->f);
-					free(mds->mpx_fptr[demod_idx]->name);
-					mds->mpx_fptr[demod_idx] = create_iq_file(mds->mpx_fptr[demod_idx], recording_file_name);
-				} else {
-					recording_file_name = generate_file_name(mds->mpx_fptr[demod_idx]->name, TXT);
-					pclose(mds->mpx_fptr[demod_idx]->f);
-					free(mds->mpx_fptr[demod_idx]); /* free old one */
-					mds->mpx_fptr[demod_idx] = open_pipe(recording_file_name, demod_idx, freq, mds->mpx_pipe_command, MPX);
-				}
-				gettimeofday(&t1, NULL);
-				free((void *)recording_file_name);
-			}
-=======
 		diff_ms_mpx    = (t2.tv_sec  - t1_mpx.tv_sec) * 1000.0;
 		diff_ms_mpx   += (t2.tv_usec - t1_mpx.tv_usec) / 1000.0;
 		diff_ms_audio  = (t2.tv_sec  - t1_audio.tv_sec) * 1000.0;
@@ -756,7 +559,6 @@
 			open_all_audio_channel_outputs(mds, audio_rate, tm, milli);
 			audio_is_limited = 0;
 			t1_audio = t2;
->>>>>>> 244da7cc
 		}
 		init_open = 0;
 
@@ -775,12 +577,7 @@
 		pthread_rwlock_unlock(&buffer->rw);
 
 		for (ch = 0; ch < mds->channel_count; ++ch) {
-<<<<<<< HEAD
-			struct demod_state *d = &mds->demod_states[ch];
-			full_demod(&mds->demod_states[ch], mds->mpx_fptr[ch]->f, mds->fptr[ch]->f);
-=======
 			full_demod(&mds->demod_states[ch], mds->fmpx[ch], mds->faudio[ch]);
->>>>>>> 244da7cc
 		}
 
 		if (do_exit)
@@ -855,11 +652,7 @@
 	dongle_rate = dongle.rate;
 	nyq_max = dongle_rate /2;
 	for (i = 0; i < s->channel_count; ++i) {
-<<<<<<< HEAD
-		fprintf(stdout, " freq %lu will be recording soon \n", dongle.freq+s->freqs[i]);
-=======
 		fprintf(stderr, " freq %lu will be recording soon \n", dongle.freq+s->freqs[i]);
->>>>>>> 244da7cc
 		if (s->freqs[i] <= -nyq_max || s->freqs[i] >= nyq_max) {
 			fprintf(stderr, "Warning: frequency for channel %d (=%d Hz) is out of Nyquist band!\n", i, (int)s->freqs[i]);
 			fprintf(stderr, "  nyquist band is from %d .. %d Hz\n", -nyq_max, nyq_max);
@@ -905,11 +698,6 @@
 	}
 	stop[-1] = ':';
 	step[-1] = ':';
-<<<<<<< HEAD
-
-	//s->channel_count = s->channel_count;
-=======
->>>>>>> 244da7cc
 }
 
 void dongle_init(struct dongle_state *s)
@@ -934,24 +722,17 @@
 	for(int i=0; i<dm_thr.channel_count; i++) {
 		struct demod_state *s = &dm_thr.demod_states[i];
 		demod_copy_fields(s, conf);
-		demod_copy_config(s, conf);
 		demod_init(s, 0, 1);
 	}
 }
 
 void demod_thread_state_init(struct demod_thread_state *s)
 {
-<<<<<<< HEAD
-	
-	s->config_demod_state = (struct demod_state *)malloc(sizeof(struct demod_state));
-	demod_init(s->config_demod_state, 1, 0); /* just for config arranging */
-=======
 	for (int ch = 0; ch < MAX_NUM_CHANNELS; ++ch) {
 		demod_init(&s->demod_states[ch], 1, 0);
 		s->faudio[ch] = NULL;
 		s->fmpx[ch] = NULL;
 	}
->>>>>>> 244da7cc
 
 	s->num_circular_buffers = 4;
 	s->buffer_write_idx = 0;
@@ -982,57 +763,13 @@
 	pthread_mutex_init(&s->ready_m, NULL);
 }
 
-<<<<<<< HEAD
-void multi_demod_init_fptrs(struct demod_thread_state *s)
-=======
 void demod_thread_init_ring_buffers(struct demod_thread_state *s, const int buflen)
->>>>>>> 244da7cc
 {
 	for (int i = 0; i < s->num_circular_buffers; i++) {
 		s->buffers[i].lowpassed = (int16_t*)malloc( sizeof(int16_t) * buflen );
 	}
 }
 
-<<<<<<< HEAD
-	if (dm_thr.audio_pipe_command && dm_thr.audio_write_file)
-	{
-		fprintf(stderr, "cannot write audio signal to pipe and file at the same time! Exiting..\n");
-		exit(0);
-	} else if(!dm_thr.audio_pipe_command && !dm_thr.audio_write_file){
-		fprintf(stderr, "either write audio signal pipe or file must! Exiting..\n");
-		exit(0);
-	}
-
-	if (dm_thr.mpx_pipe_command && dm_thr.mpx_write_file)
-	{
-		fprintf(stderr, "cannot write mpx signal to pipe and file at the same time! Exiting..");
-		exit(0);
-	}
-
-	for(int i=0; i<s->channel_count; i++) {
-		int freq = (s->center_freq + s->freqs[i])/10000;
-		s->fptr[i] = (I_FILE *) malloc(sizeof(struct I_FILE));
-		s->mpx_fptr[i] = (I_FILE *) malloc(sizeof(struct I_FILE));
-	    sprintf(file_name, "%04u", freq);
-
-		if (dm_thr.audio_pipe_command) {
-			s->fptr[i] = open_pipe(generate_file_name(file_name, MP3), i, freq, s->audio_pipe_command, AUDIO);
-		} else if (dm_thr.audio_write_file){
-			s->fptr[i]->f = fopen(generate_file_name(file_name, RAW), "wb");
-			s->fptr[i]->name = strdup(file_name);
-		}
-
-		memset(file_name, 0, 50);
-
-		if (dm_thr.mpx_pipe_command) {
-			sprintf(file_name, "rds-%04u", freq);
-			s->mpx_fptr[i] = open_pipe(generate_file_name(file_name, TXT), i, freq, s->mpx_pipe_command, MPX);
-		} else if (dm_thr.mpx_write_file) {
-			sprintf(file_name, "%04u-mpx", freq);
-			s->mpx_fptr[i]->f = fopen(generate_file_name(file_name, RAW), "wb");
-			s->mpx_fptr[i]->name = strdup(file_name);
-		}
-=======
 void multi_demod_init_fptrs(struct demod_thread_state *s)
 {
 	if (s->audio_write_type == 2 && !s->audio_pipe_pattern) {
@@ -1043,7 +780,6 @@
 	if (s->mpx_write_type == 2 && !s->mpx_pipe_pattern) {
 		fprintf(stderr, "Error: command pattern for mpx is missing! Exiting..\n");
 		exit(0);
->>>>>>> 244da7cc
 	}
 }
 
@@ -1057,26 +793,6 @@
 
 	for(int i=0; i<s->channel_count; i++) {
 		demod_cleanup(&s->demod_states[i]);
-<<<<<<< HEAD
-		if (dm_thr.audio_pipe_command) {
-			pclose(s->fptr[i]->f);
-		} else {
-			fflush(s->fptr[i]->f);
-			fclose(s->fptr[i]->f);
-		}
-
-		if (dm_thr.mpx_pipe_command) {
-			pclose(s->mpx_fptr[i]->f);
-		} else {
-			fflush(s->mpx_fptr[i]->f);
-			fclose(s->mpx_fptr[i]->f);
-		}
-
-		if(s->fptr[i])
-			free(s->fptr[i]);
-		if(s->mpx_fptr[i])
-			free(s->mpx_fptr[i]);
-=======
 	}
 
 	for (int k=0; k < MAX_CIRCULAR_BUFFERS; ++k) {
@@ -1084,7 +800,6 @@
 			free(s->buffers[k].lowpassed);
 			s->buffers[k].lowpassed = NULL;
 		}
->>>>>>> 244da7cc
 	}
 }
 
@@ -1123,11 +838,7 @@
 	demod_thread_state_init(&dm_thr);
 	demod = &dm_thr.demod_states[0];
 
-<<<<<<< HEAD
-	while ((opt = getopt(argc, argv, "d:f:g:m:s:a:x:t:r:p:R:E:O:F:A:M:hTq:c:w:W:D:Hv")) != -1) {
-=======
 	while ((opt = getopt(argc, argv, "d:f:g:m:s:a:x:t:l:r:p:R:E:O:F:A:M:hTq:c:w:W:n:D:v")) != -1) {
->>>>>>> 244da7cc
 		switch (opt) {
 		case 'd':
 			dongle.dev_index = verbose_device_search(optarg);
@@ -1216,12 +927,6 @@
 			dongle.rdc_block_const = atoi(optarg);
 			break;
 		case 'a':
-<<<<<<< HEAD
-			parse_file_pipe_args(optarg, AUDIO);
-			break;
-		case 'x':
-			parse_file_pipe_args(optarg, MPX);
-=======
 			if (!strcmp(optarg, "n") || !strcmp(optarg, "N") || !strcmp(optarg, "%")) {
 				dm_thr.audio_write_type = 0;
 			} else if (!strncmp(optarg, "p:", 2)) {
@@ -1260,7 +965,6 @@
 				dm_thr.audio_file_pattern = optarg;
 				dm_thr.mpx_write_type = 1;
 			}
->>>>>>> 244da7cc
 			break;
 		case 'F':
 			demod->downsample_passes = 1;  /* truthy placeholder */
@@ -1362,11 +1066,8 @@
 			fprintf(stderr, "using wbfm deemphasis filter with time constant %d us\n", timeConstant );
 	}
 
-<<<<<<< HEAD
-=======
 	/* demod_thread_init_ring_buffers(&dm_thr, MAXIMUM_BUF_LENGTH); */
 	demod_thread_init_ring_buffers(&dm_thr, dongle.buf_len);
->>>>>>> 244da7cc
 	multi_demod_init_fptrs(&dm_thr);
 	init_demods();
 
